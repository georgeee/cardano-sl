{-# LANGUAGE RankNTypes #-}

-- | Server which deals with blocks processing.

module Pos.Block.Network.Retrieval
       ( retrievalWorker
       ) where

import           Universum

import           Conduit ((.|))
import qualified Conduit as C
import           Control.Concurrent.STM (putTMVar, swapTMVar, tryReadTBQueue, tryReadTMVar,
                                         tryTakeTMVar)
import           Control.Exception.Safe (handleAny)
import           Control.Lens (to)
import           Control.Monad.STM (retry)
<<<<<<< HEAD
import qualified Data.Conduit.Async as Conduit.Async
import           Data.List.NonEmpty ((<|))
import qualified Data.List.NonEmpty as NE
import qualified Data.Set as S
import           Ether.Internal (HasLens (..))
import           Fmt (format, (+|), (|+))
import           Formatting (build, builder, int, sformat, stext, (%))
import           Mockable (delay, handleAll)
import qualified Network.HTTP.Simple as Http
=======
import           Data.List.NonEmpty (NonEmpty (..))
import qualified Data.List.NonEmpty as NE
import           Formatting (build, builder, int, sformat, (%))
import           Mockable (delay)
>>>>>>> 0ceca33c
import           Serokell.Data.Memory.Units (unitBuilder)
import           Serokell.Util (sec)
import           Serokell.Util.Text (listJson)
import           System.Wlog (logDebug, logError, logInfo, logWarning)

import           Pos.Binary.Class (biSize)
import           Pos.Block.BlockWorkMode (BlockWorkMode)
<<<<<<< HEAD
import           Pos.Block.Dump (decodeBlockDumpC)
import           Pos.Block.Logic (ClassifyHeaderRes (..), classifyNewHeader, verifyAndApplyBlocksC)
import           Pos.Block.Network.Announce (announceBlockOuts)
=======
import           Pos.Block.Logic (ClassifyHeaderRes (..), classifyNewHeader)
>>>>>>> 0ceca33c
import           Pos.Block.Network.Logic (BlockNetLogicException (DialogUnexpected),
                                          MkHeadersRequestResult (..), handleBlocks,
                                          mkHeadersRequest, triggerRecovery)
import           Pos.Block.Network.Types (MsgBlock (..), MsgGetBlocks (..), MsgGetHeaders (..))
import           Pos.Block.RetrievalQueue (BlockRetrievalQueueTag, BlockRetrievalTask (..))
<<<<<<< HEAD
import           Pos.Block.Types (ProgressHeaderTag, RecoveryHeaderTag)
import           Pos.Communication.Limits.Types (recvLimited)
import           Pos.Communication.Protocol (Conversation (..), ConversationActions (..),
                                             EnqueueMsg, MsgType (..), NodeId, OutSpecs,
                                             SendActions (..), WorkerSpec, convH, toOutSpecs,
                                             waitForConversations, worker)
import           Pos.Core (EpochIndex, HasHeaderHash (..), HeaderHash, difficultyL, epochIndexL,
                           getEpochOrSlot, isMoreDifficult, prevBlockL, siSlotL, unEpochOrSlot)
import           Pos.Core.Block (Block, BlockHeader, blockHeader)
import           Pos.Crypto (shortHashF)
import qualified Pos.DB.BlockIndex as DB
import           Pos.Reporting (reportOrLogE, reportOrLogW)
import           Pos.Slotting.Class (getCurrentSlot)
import           Pos.StateLock (Priority (HighPriority), modifyStateLock)
import           Pos.Util ((<//>), _neHead, _neLast)
import           Pos.Util.Chrono (NE, NewestFirst (..), OldestFirst (..), _NewestFirst,
                                  _OldestFirst)
import           Pos.Util.Timer (Timer, startTimer)
=======
import           Pos.Block.Types (RecoveryHeaderTag)
import           Pos.Communication.Protocol (NodeId, OutSpecs, convH, toOutSpecs)
import           Pos.Core (HasHeaderHash (..), HeaderHash, difficultyL, isMoreDifficult)
import           Pos.Core.Block (BlockHeader, blockHeader)
import           Pos.Crypto (shortHashF)
import           Pos.Diffusion.Types (Diffusion)
import qualified Pos.Diffusion.Types as Diffusion (Diffusion (getBlocks))
import           Pos.Reporting (reportOrLogE, reportOrLogW)
import           Pos.Util.Chrono (OldestFirst (..), _OldestFirst)
import           Pos.Util.Util (HasLens (..))
import           Pos.Worker.Types (WorkerSpec, worker)
>>>>>>> 0ceca33c

retrievalWorker
    :: forall ctx m.
       (BlockWorkMode ctx m)
<<<<<<< HEAD
    => Timer -> Maybe Text -> (WorkerSpec m, OutSpecs)
retrievalWorker keepAliveTimer blockStorageMirror =
    worker outs (retrievalWorkerImpl keepAliveTimer blockStorageMirror)
=======
    => (WorkerSpec m, OutSpecs)
retrievalWorker = worker outs retrievalWorkerImpl
>>>>>>> 0ceca33c
  where
    outs = toOutSpecs [convH (Proxy :: Proxy MsgGetBlocks)
                             (Proxy :: Proxy MsgBlock)
                      ]

-- I really don't like join
{-# ANN retrievalWorkerImpl ("HLint: ignore Use join" :: Text) #-}

-- | Worker that queries blocks. It has two jobs:
--
-- * If there are headers in 'BlockRetrievalQueue', this worker retrieves
--   blocks according to that queue.
--
-- * If recovery is in progress, this worker keeps recovery going by asking
--   headers (and then switching to block retrieval on next loop iteration).
--
-- If both happen at the same time, 'BlockRetrievalQueue' takes precedence.
--
-- Note: if we haven't caught up with the blockchain yet, the worker will
-- try to download and apply blockchain dumps, and only if it fails it'll
-- switch to requesting headers/blocks.
--
retrievalWorkerImpl
    :: forall ctx m.
       (BlockWorkMode ctx m)
<<<<<<< HEAD
    => Timer -> Maybe Text -> SendActions m -> m ()
retrievalWorkerImpl keepAliveTimer blockStorageMirror SendActions {..} = do
    whenJust blockStorageMirror $ \dumpUrl ->
        handleAll downloadBlockDumpE $ do
            epoch <- view epochIndexL <$> DB.getTipHeader
            downloadBlockDump epoch (toString dumpUrl)
    -- It would make some sense to do HTTP sync inside the 'retrievalLoop'
    -- (either we download blocks from a node or from a server), but
    --
    -- 1. I don't feel confident enough about 'retrievalLoop' to modify it
    -- 2. hopefully, soon enough we'll get rid of HTTP sync
    handleAll retrievalLoopE $ do
        logInfo "Starting retrieval loop"
        retrievalLoop
=======
    => Diffusion m -> m ()
retrievalWorkerImpl diffusion =
    handleAny mainLoopE $ do
        logInfo "Starting retrievalWorker loop"
        mainLoop
>>>>>>> 0ceca33c
  where
    downloadBlockDumpE e =
        reportOrLogE "retrievalWorker downloadBlockDumpE: error caught " e

    retrievalLoop = do
        queue        <- view (lensOf @BlockRetrievalQueueTag)
        recHeaderVar <- view (lensOf @RecoveryHeaderTag)
        logDebug "Waiting on the block queue or recovery header var"
        -- Reading the queue is a priority, because it sets the recovery
        -- variable in case the header is classified as alternative. So if the
        -- queue contains lots of headers after a long delay, we'll first
        -- iterate over them and set recovery variable to the latest one, and
        -- only then we'll do recovery.
        thingToDoNext <- atomically $ do
            mbQueuedHeadersChunk <- tryReadTBQueue queue
            mbRecHeader <- tryReadTMVar recHeaderVar
            case (mbQueuedHeadersChunk, mbRecHeader) of
                (Nothing, Nothing) -> retry
                -- Dispatch the task
                (Just (nodeId, task), _) ->
                    pure (handleBlockRetrieval nodeId task)
                -- No tasks & the recovery header is set => do the recovery
                (_, Just (nodeId, rHeader))  ->
                    pure (handleRecoveryWithHandler nodeId rHeader)
        thingToDoNext
        retrievalLoop
    retrievalLoopE e = do
        -- REPORT:ERROR 'reportOrLogE' in block retrieval worker.
<<<<<<< HEAD
        reportOrLogE "retrievalWorker retrievalLoopE: error caught " e
        delay $ sec 1
        retrievalLoop
=======
        reportOrLogE "retrievalWorker mainLoopE: error caught " e
        delay (sec 1)
        mainLoop
>>>>>>> 0ceca33c

    -----------------

    -- That's the first queue branch (task dispatching).
    handleBlockRetrieval nodeId BlockRetrievalTask{..} = do
        logDebug $ sformat
            ("Block retrieval queue task received, nodeId="%build%
             ", header="%build%", continues="%build)
            nodeId
            (headerHash brtHeader)
            brtContinues
        (if brtContinues then handleContinues else handleAlternative)
            nodeId
            brtHeader

    -- When we have a continuation of the chain, just try to get and apply it.
    handleContinues nodeId header = do
        let hHash = headerHash header
        logDebug $ "handleContinues: " <> pretty hHash
        classifyNewHeader header >>= \case
            CHContinues ->
                void $ getProcessBlocks diffusion nodeId header [hHash]
            res -> logDebug $
                "processContHeader: expected header to " <>
                "be continuation, but it's " <> show res

    -- When we have an alternative header, we should check whether it's actually
    -- recovery mode (server side should send us headers as a proof) and then
    -- enter recovery mode.
    handleAlternative nodeId header = do
        logDebug $ "handleAlternative: " <> pretty (headerHash header)
        classifyNewHeader header >>= \case
            CHInvalid _ ->
                logError "handleAlternative: invalid header got into retrievalWorker queue"
            CHUseless _ ->
                logDebug $
                sformat ("handleAlternative: header "%build%" became useless, ignoring it")
                        header
            _ -> do
                logDebug "handleAlternative: considering header for recovery mode"
                -- CSL-1514
                updateRecoveryHeader (Just nodeId) header

    -----------------

    handleRecoveryWithHandler nodeId header =
        handleAny (handleRecoveryE nodeId header) $
        handleRecovery nodeId header

    -- We immediately drop recovery mode/header and request tips
    -- again.
    handleRecoveryE nodeId header e = do
        -- REPORT:ERROR 'reportOrLogW' in block retrieval worker/recovery.
        reportOrLogW (sformat
            ("handleRecoveryE: error handling nodeId="%build%", header="%build%": ")
            nodeId (headerHash header)) e
        dropRecoveryHeaderAndRepeat diffusion nodeId

<<<<<<< HEAD
    -- Recovery handling. We assume that header in recovery var makes
    -- sense and just query headers/blocks.
    handleRecovery Nothing _ = do
        logWarning "handleRecovery: unexpected 'Nothing' in the recovery \
                   \header (we should only have Nothing there when we're \
                   \doing HTTP sync, but something went wrong)"
        dropRecoveryHeaderAndRepeat enqueueMsg Nothing
    handleRecovery (Just nodeId) header = do
=======
    -- Recovery handling. We assume that header in the recovery variable is
    -- appropriate and just query headers/blocks.
    handleRecovery nodeId header = do
>>>>>>> 0ceca33c
        logDebug "Block retrieval queue is empty and we're in recovery mode,\
                 \ so we will request more headers and blocks"
        mkHeadersRequest (headerHash header) >>= \case
            MhrrBlockAdopted ->
                -- How did we even get into recovery then?
                throwM $ DialogUnexpected "handleRecovery: got MhrrBlockAdopted"
            MhrrWithCheckpoints mgh -> do
<<<<<<< HEAD
                logDebug "handleRecovery: asking for headers"
                let cont (headers :: NewestFirst NE BlockHeader) =
                        let oldestHeader = headers ^. _NewestFirst . _neLast
                            newestHeader = headers ^. _NewestFirst . _neHead
                        in getProcessBlocks enqueueMsg nodeId
                                            oldestHeader (headerHash newestHeader)
                -- If it returns w/o exception then we're:
                --  * Either still in recovery mode
                --  * Or just exited it and recoverVar was taken.
                enqueueMsgSingle
                    enqueueMsg
                    (MsgRequestBlockHeaders $ Just $ S.singleton nodeId)
                    (Conversation $ requestHeaders cont mgh nodeId)

----------------------------------------------------------------------------
-- HTTP-based block retrieval
----------------------------------------------------------------------------

-- | Try to download and apply blockchain dumps, starting from the given
-- epoch. Halts after having downloaded enough dumps for the current slot to
-- become known.
downloadBlockDump
    :: forall ctx m. BlockWorkMode ctx m
    => EpochIndex  -- ^ The first epoch for which to download blocks
    -> String      -- ^ URL of a folder with block dumps
    -> m ()
downloadBlockDump epoch dumpUrl = whenNothingM_ getCurrentSlot $ do
    let epochUrl = dumpUrl <//> format "epoch{}.cbor.lzma" (toInteger epoch)
    logInfo ("Downloading blockchain dump for epoch "+|epoch|+
             " from "+|epochUrl|+"")
    isSuccess <- modifyStateLock HighPriority "tryDownload" $ \tip -> do
        updateRecoveryHeader Nothing =<< DB.getTipHeader
        slot <- getEpochOrSlot <$> DB.getTipHeader
        -- When we're already in the epoch we're going to be downloading
        -- blocks from, it's possible that we're in slot 10000 or
        -- something and we'll have to skip 10000 blocks before we can
        -- show any progress. In this case let's warn about it.
        whenRight (unEpochOrSlot slot) $ \slotId ->
            when (slotId ^. epochIndexL == epoch) $
                logDebug ("Going to download blocks and skip until slot "
                          +|view siSlotL slotId|+", this may take some time")
        let applyDump
                = decodeBlockDumpC
               .| (C.dropWhileC ((/= tip) . view prevBlockL)
               >> C.transPipe lift (verifyAndApplyBlocksC True))
        -- We use Data.Conduit.Async to keep a buffer of downloaded data and
        -- apply blocks in parallel with downloading them. The buffer size
        -- is 32 kB * 320 = 10 MB.
        --
        -- (32 kB is the default chunk size from Data.ByteString.Lazy and 10
        -- MB is approximate epoch size. Also, 10 MB is one order of
        -- magnitude less than the memory usually used by the node.)
        request <- Http.parseRequest epochUrl
        (mbErr, newTip) <- C.runResourceT $
            Conduit.Async.buffer 320
                (Http.httpSource request Http.getResponseBody
                 .| C.chunksOfCE 32768)
                applyDump
        updateRecoveryHeader Nothing =<< DB.getTipHeader
        -- TODO: abort if downloading is too slow and we haven't gotten
        -- any blocks in e.g. last minute
        case mbErr of
            Just err -> do
                logError ("Failed to apply the dump: "+|err|+"")
                pure (newTip, False)
            Nothing ->
                pure (newTip, True)
    when isSuccess $ downloadBlockDump (succ epoch) dumpUrl
=======
                logDebug "handleRecovery: asking for headers and blocks"
                getProcessBlocks diffusion nodeId header (mghFrom mgh)
>>>>>>> 0ceca33c

----------------------------------------------------------------------------
-- Entering and exiting recovery mode
----------------------------------------------------------------------------

-- | Result of attempt to update recovery header.
data UpdateRecoveryResult
    = RecoveryStarted (Maybe NodeId) BlockHeader
      -- ^ Recovery header was absent, so we've set it.
    | RecoveryShifted
        { urrOldNodeId :: Maybe NodeId
        , urrOldHeader :: BlockHeader
        , urrNewNodeId :: Maybe NodeId
        , urrNewHeader :: BlockHeader
        }
      -- ^ Header was present, but we've replaced it with another
      -- (more difficult) one.
    | RecoveryContinued (Maybe NodeId) BlockHeader
      -- ^ Header is good, but is irrelevant, so recovery variable is
      -- unchanged.

-- | Be careful to run this in the same thread that ends recovery mode
-- (or synchronise those threads with an MVar), otherwise a race
-- condition can occur where we are caught in the recovery mode
-- indefinitely.
updateRecoveryHeader
    :: BlockWorkMode ctx m
    => Maybe NodeId
    -> BlockHeader
    -> m ()
updateRecoveryHeader nodeId hdr = do
    recHeaderVar <- view (lensOf @RecoveryHeaderTag)
    logDebug "Updating recovery header..."
    updated <- atomically $ do
        mbRecHeader <- tryReadTMVar recHeaderVar
        case mbRecHeader of
            Nothing -> do
                putTMVar recHeaderVar (nodeId, hdr)
                return $ RecoveryStarted nodeId hdr
            Just (oldNodeId, oldHdr) -> do
                let needUpdate = hdr `isMoreDifficult` oldHdr
                if needUpdate
                    then swapTMVar recHeaderVar (nodeId, hdr) $>
                         RecoveryShifted
                           { urrOldNodeId = oldNodeId
                           , urrOldHeader = oldHdr
                           , urrNewNodeId = nodeId
                           , urrNewHeader = hdr }
                    else return $ RecoveryContinued oldNodeId oldHdr
    logDebug $ case updated of
        RecoveryStarted rNodeId rHeader -> sformat
            ("Recovery started with nodeId="%build%" and tip="%build)
            rNodeId
            (headerHash rHeader)
        RecoveryShifted{..} -> sformat
            ("Recovery shifted from nodeId="%build%" and tip="%build%
             " to nodeId="%build%" and tip="%build)
            urrOldNodeId (headerHash urrOldHeader)
            urrNewNodeId (headerHash urrNewHeader)
        RecoveryContinued rNodeId rHeader -> sformat
            ("Recovery continued with nodeId="%build%" and tip="%build)
            rNodeId
            (headerHash rHeader)

-- | The returned 'Bool' signifies whether given peer was kicked and recovery
-- was stopped.
--
-- NB. The reason @nodeId@ is passed is that we want to avoid a race
-- condition. If you work with peer P and header H, after failure you want to
-- drop communication with P; however, if at the same time a new block
-- arrives and another thread replaces peer and header to (P2, H2), you want
-- to continue working with P2 and ignore the exception that happened with P.
-- So, @nodeId@ is used to check that the peer wasn't replaced mid-execution.
dropRecoveryHeader
    :: BlockWorkMode ctx m
    => Maybe NodeId
    -> m Bool
dropRecoveryHeader nodeId = do
    recHeaderVar <- view (lensOf @RecoveryHeaderTag)
    (kicked,realPeer) <- atomically $ do
        let processKick (peer,_) = do
                let p = peer == nodeId
                when p $ void $ tryTakeTMVar recHeaderVar
                pure (p, Just peer)
        maybe (pure (True,Nothing)) processKick =<< tryReadTMVar recHeaderVar
    when kicked $ logWarning $
        sformat ("Recovery mode communication dropped with peer "%build) nodeId
    unless kicked $
        logDebug $ "Recovery mode wasn't disabled: " <>
                   maybe "noth" show realPeer <> " vs " <> show nodeId
    pure kicked

-- | Drops the recovery header and, if it was successful, queries the tips.
dropRecoveryHeaderAndRepeat
    :: (BlockWorkMode ctx m)
<<<<<<< HEAD
    => EnqueueMsg m -> Maybe NodeId -> m ()
dropRecoveryHeaderAndRepeat enqueue nodeId = do
=======
    => Diffusion m -> NodeId -> m ()
dropRecoveryHeaderAndRepeat diffusion nodeId = do
>>>>>>> 0ceca33c
    kicked <- dropRecoveryHeader nodeId
    when kicked $ attemptRestartRecovery
  where
    attemptRestartRecovery = do
        logDebug "Attempting to restart recovery"
        delay $ sec 2
        handleAny handleRecoveryTriggerE $ triggerRecovery diffusion
        logDebug "Attempting to restart recovery over"
    handleRecoveryTriggerE =
        -- REPORT:ERROR 'reportOrLogE' somewhere in block retrieval.
        reportOrLogE $ "Exception happened while trying to trigger " <>
                       "recovery inside dropRecoveryHeaderAndRepeat: "

-- Returns only if blocks were successfully downloaded and
-- processed. Throws exception if something goes wrong.
getProcessBlocks
    :: forall ctx m.
       (BlockWorkMode ctx m)
    => Diffusion m
    -> NodeId
    -> BlockHeader
    -> [HeaderHash]
    -> m ()
getProcessBlocks diffusion nodeId desired checkpoints = do
    result <- Diffusion.getBlocks diffusion nodeId desired checkpoints
    case getOldestFirst result of
      [] -> do
          let msg = sformat ("Error retrieving blocks from "%listJson%
                             " to "%shortHashF%" from peer "%
                             build%": unexpected empty list")
                            checkpoints (headerHash desired) nodeId
          throwM $ DialogUnexpected msg
      (headBlocks : tailBlocks) -> do
          let blocks = OldestFirst (headBlocks :| tailBlocks)
          recHeaderVar <- view (lensOf @RecoveryHeaderTag)
          logDebug $ sformat
              ("Retrieved "%int%" blocks of total size "%builder%": "%listJson)
              (blocks ^. _OldestFirst . to NE.length)
              (unitBuilder $ biSize blocks)
              (map (headerHash . view blockHeader) blocks)
          handleBlocks nodeId blocks diffusion
          -- If we've downloaded any block with bigger
          -- difficulty than ncrecoveryheader, we're
          -- gracefully exiting recovery mode.
          let isMoreDifficultThan b x = b ^. difficultyL >= x ^. difficultyL
          exitedRecovery <- atomically $ tryReadTMVar recHeaderVar >>= \case
              -- We're not in recovery mode? That must be ok.
              Nothing -> pure False
              -- If we're in recovery mode we should exit it if
              -- any block is more difficult than one in
              -- recHeader.
              Just (_, rHeader) ->
                  if any (`isMoreDifficultThan` rHeader) blocks
                  then isJust <$> tryTakeTMVar recHeaderVar
                  else pure False
          when exitedRecovery $
              logInfo "Recovery mode exited gracefully on receiving block we needed"<|MERGE_RESOLUTION|>--- conflicted
+++ resolved
@@ -15,22 +15,14 @@
 import           Control.Exception.Safe (handleAny)
 import           Control.Lens (to)
 import           Control.Monad.STM (retry)
-<<<<<<< HEAD
 import qualified Data.Conduit.Async as Conduit.Async
-import           Data.List.NonEmpty ((<|))
+import           Data.List.NonEmpty (NonEmpty (..))
 import qualified Data.List.NonEmpty as NE
-import qualified Data.Set as S
 import           Ether.Internal (HasLens (..))
 import           Fmt (format, (+|), (|+))
-import           Formatting (build, builder, int, sformat, stext, (%))
-import           Mockable (delay, handleAll)
-import qualified Network.HTTP.Simple as Http
-=======
-import           Data.List.NonEmpty (NonEmpty (..))
-import qualified Data.List.NonEmpty as NE
 import           Formatting (build, builder, int, sformat, (%))
 import           Mockable (delay)
->>>>>>> 0ceca33c
+import qualified Network.HTTP.Simple as Http
 import           Serokell.Data.Memory.Units (unitBuilder)
 import           Serokell.Util (sec)
 import           Serokell.Util.Text (listJson)
@@ -38,62 +30,35 @@
 
 import           Pos.Binary.Class (biSize)
 import           Pos.Block.BlockWorkMode (BlockWorkMode)
-<<<<<<< HEAD
 import           Pos.Block.Dump (decodeBlockDumpC)
 import           Pos.Block.Logic (ClassifyHeaderRes (..), classifyNewHeader, verifyAndApplyBlocksC)
-import           Pos.Block.Network.Announce (announceBlockOuts)
-=======
-import           Pos.Block.Logic (ClassifyHeaderRes (..), classifyNewHeader)
->>>>>>> 0ceca33c
 import           Pos.Block.Network.Logic (BlockNetLogicException (DialogUnexpected),
                                           MkHeadersRequestResult (..), handleBlocks,
                                           mkHeadersRequest, triggerRecovery)
 import           Pos.Block.Network.Types (MsgBlock (..), MsgGetBlocks (..), MsgGetHeaders (..))
 import           Pos.Block.RetrievalQueue (BlockRetrievalQueueTag, BlockRetrievalTask (..))
-<<<<<<< HEAD
-import           Pos.Block.Types (ProgressHeaderTag, RecoveryHeaderTag)
-import           Pos.Communication.Limits.Types (recvLimited)
-import           Pos.Communication.Protocol (Conversation (..), ConversationActions (..),
-                                             EnqueueMsg, MsgType (..), NodeId, OutSpecs,
-                                             SendActions (..), WorkerSpec, convH, toOutSpecs,
-                                             waitForConversations, worker)
+import           Pos.Block.Types (RecoveryHeaderTag)
+import           Pos.Communication.Protocol (NodeId, OutSpecs, convH, toOutSpecs)
 import           Pos.Core (EpochIndex, HasHeaderHash (..), HeaderHash, difficultyL, epochIndexL,
                            getEpochOrSlot, isMoreDifficult, prevBlockL, siSlotL, unEpochOrSlot)
-import           Pos.Core.Block (Block, BlockHeader, blockHeader)
+import           Pos.Core.Block (BlockHeader, blockHeader)
 import           Pos.Crypto (shortHashF)
 import qualified Pos.DB.BlockIndex as DB
+import           Pos.Diffusion.Types (Diffusion)
+import qualified Pos.Diffusion.Types as Diffusion (Diffusion (getBlocks))
 import           Pos.Reporting (reportOrLogE, reportOrLogW)
 import           Pos.Slotting.Class (getCurrentSlot)
 import           Pos.StateLock (Priority (HighPriority), modifyStateLock)
-import           Pos.Util ((<//>), _neHead, _neLast)
-import           Pos.Util.Chrono (NE, NewestFirst (..), OldestFirst (..), _NewestFirst,
-                                  _OldestFirst)
-import           Pos.Util.Timer (Timer, startTimer)
-=======
-import           Pos.Block.Types (RecoveryHeaderTag)
-import           Pos.Communication.Protocol (NodeId, OutSpecs, convH, toOutSpecs)
-import           Pos.Core (HasHeaderHash (..), HeaderHash, difficultyL, isMoreDifficult)
-import           Pos.Core.Block (BlockHeader, blockHeader)
-import           Pos.Crypto (shortHashF)
-import           Pos.Diffusion.Types (Diffusion)
-import qualified Pos.Diffusion.Types as Diffusion (Diffusion (getBlocks))
-import           Pos.Reporting (reportOrLogE, reportOrLogW)
+import           Pos.Util ((<//>))
 import           Pos.Util.Chrono (OldestFirst (..), _OldestFirst)
-import           Pos.Util.Util (HasLens (..))
 import           Pos.Worker.Types (WorkerSpec, worker)
->>>>>>> 0ceca33c
 
 retrievalWorker
     :: forall ctx m.
        (BlockWorkMode ctx m)
-<<<<<<< HEAD
-    => Timer -> Maybe Text -> (WorkerSpec m, OutSpecs)
-retrievalWorker keepAliveTimer blockStorageMirror =
-    worker outs (retrievalWorkerImpl keepAliveTimer blockStorageMirror)
-=======
-    => (WorkerSpec m, OutSpecs)
-retrievalWorker = worker outs retrievalWorkerImpl
->>>>>>> 0ceca33c
+    => Maybe Text -> (WorkerSpec m, OutSpecs)
+retrievalWorker blockStorageMirror =
+    worker outs (retrievalWorkerImpl blockStorageMirror)
   where
     outs = toOutSpecs [convH (Proxy :: Proxy MsgGetBlocks)
                              (Proxy :: Proxy MsgBlock)
@@ -119,11 +84,10 @@
 retrievalWorkerImpl
     :: forall ctx m.
        (BlockWorkMode ctx m)
-<<<<<<< HEAD
-    => Timer -> Maybe Text -> SendActions m -> m ()
-retrievalWorkerImpl keepAliveTimer blockStorageMirror SendActions {..} = do
+    => Maybe Text -> Diffusion m -> m ()
+retrievalWorkerImpl blockStorageMirror diffusion = do
     whenJust blockStorageMirror $ \dumpUrl ->
-        handleAll downloadBlockDumpE $ do
+        handleAny downloadBlockDumpE $ do
             epoch <- view epochIndexL <$> DB.getTipHeader
             downloadBlockDump epoch (toString dumpUrl)
     -- It would make some sense to do HTTP sync inside the 'retrievalLoop'
@@ -131,16 +95,9 @@
     --
     -- 1. I don't feel confident enough about 'retrievalLoop' to modify it
     -- 2. hopefully, soon enough we'll get rid of HTTP sync
-    handleAll retrievalLoopE $ do
+    handleAny retrievalLoopE $ do
         logInfo "Starting retrieval loop"
         retrievalLoop
-=======
-    => Diffusion m -> m ()
-retrievalWorkerImpl diffusion =
-    handleAny mainLoopE $ do
-        logInfo "Starting retrievalWorker loop"
-        mainLoop
->>>>>>> 0ceca33c
   where
     downloadBlockDumpE e =
         reportOrLogE "retrievalWorker downloadBlockDumpE: error caught " e
@@ -169,15 +126,9 @@
         retrievalLoop
     retrievalLoopE e = do
         -- REPORT:ERROR 'reportOrLogE' in block retrieval worker.
-<<<<<<< HEAD
         reportOrLogE "retrievalWorker retrievalLoopE: error caught " e
-        delay $ sec 1
+        delay (sec 1)
         retrievalLoop
-=======
-        reportOrLogE "retrievalWorker mainLoopE: error caught " e
-        delay (sec 1)
-        mainLoop
->>>>>>> 0ceca33c
 
     -----------------
 
@@ -236,20 +187,14 @@
             nodeId (headerHash header)) e
         dropRecoveryHeaderAndRepeat diffusion nodeId
 
-<<<<<<< HEAD
-    -- Recovery handling. We assume that header in recovery var makes
-    -- sense and just query headers/blocks.
+    -- Recovery handling. We assume that header in the recovery var is
+    -- appropriate and just query headers/blocks.
     handleRecovery Nothing _ = do
         logWarning "handleRecovery: unexpected 'Nothing' in the recovery \
                    \header (we should only have Nothing there when we're \
                    \doing HTTP sync, but something went wrong)"
-        dropRecoveryHeaderAndRepeat enqueueMsg Nothing
+        dropRecoveryHeaderAndRepeat diffusion Nothing
     handleRecovery (Just nodeId) header = do
-=======
-    -- Recovery handling. We assume that header in the recovery variable is
-    -- appropriate and just query headers/blocks.
-    handleRecovery nodeId header = do
->>>>>>> 0ceca33c
         logDebug "Block retrieval queue is empty and we're in recovery mode,\
                  \ so we will request more headers and blocks"
         mkHeadersRequest (headerHash header) >>= \case
@@ -257,20 +202,8 @@
                 -- How did we even get into recovery then?
                 throwM $ DialogUnexpected "handleRecovery: got MhrrBlockAdopted"
             MhrrWithCheckpoints mgh -> do
-<<<<<<< HEAD
-                logDebug "handleRecovery: asking for headers"
-                let cont (headers :: NewestFirst NE BlockHeader) =
-                        let oldestHeader = headers ^. _NewestFirst . _neLast
-                            newestHeader = headers ^. _NewestFirst . _neHead
-                        in getProcessBlocks enqueueMsg nodeId
-                                            oldestHeader (headerHash newestHeader)
-                -- If it returns w/o exception then we're:
-                --  * Either still in recovery mode
-                --  * Or just exited it and recoverVar was taken.
-                enqueueMsgSingle
-                    enqueueMsg
-                    (MsgRequestBlockHeaders $ Just $ S.singleton nodeId)
-                    (Conversation $ requestHeaders cont mgh nodeId)
+                logDebug "handleRecovery: asking for headers and blocks"
+                getProcessBlocks diffusion nodeId header (mghFrom mgh)
 
 ----------------------------------------------------------------------------
 -- HTTP-based block retrieval
@@ -326,10 +259,6 @@
             Nothing ->
                 pure (newTip, True)
     when isSuccess $ downloadBlockDump (succ epoch) dumpUrl
-=======
-                logDebug "handleRecovery: asking for headers and blocks"
-                getProcessBlocks diffusion nodeId header (mghFrom mgh)
->>>>>>> 0ceca33c
 
 ----------------------------------------------------------------------------
 -- Entering and exiting recovery mode
@@ -425,13 +354,8 @@
 -- | Drops the recovery header and, if it was successful, queries the tips.
 dropRecoveryHeaderAndRepeat
     :: (BlockWorkMode ctx m)
-<<<<<<< HEAD
-    => EnqueueMsg m -> Maybe NodeId -> m ()
-dropRecoveryHeaderAndRepeat enqueue nodeId = do
-=======
-    => Diffusion m -> NodeId -> m ()
+    => Diffusion m -> Maybe NodeId -> m ()
 dropRecoveryHeaderAndRepeat diffusion nodeId = do
->>>>>>> 0ceca33c
     kicked <- dropRecoveryHeader nodeId
     when kicked $ attemptRestartRecovery
   where
