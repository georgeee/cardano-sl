-- | Pure Poll

module Pos.Update.Poll.Pure
       ( PurePoll (..)
       , evalPurePollWithLogger
       , execPurePollWithLogger
       , runPurePollWithLogger
       ) where

import           Universum

import           Control.Lens              (at, mapped, to, uses, (%=), (.=))
import qualified Data.HashMap.Strict       as HM
import qualified Data.HashSet              as HS
import           System.Wlog               (CanLog, HasLoggerName (..), LogEvent,
                                            NamedPureLogger, logDebug, logWarning,
                                            runNamedPureLog)

import           Pos.Binary.Class          (Bi)
import           Pos.Core                  (HasConfiguration, SoftwareVersion (..))
import           Pos.Crypto                (hash)
import           Pos.Update.Core           (UpdateProposal (..), applyBVM)
import           Pos.Update.Poll.Class     (MonadPoll (..), MonadPollRead (..))
import qualified Pos.Update.Poll.PollState as Poll
import           Pos.Update.Poll.Types     (BlockVersionState (..),
                                            DecidedProposalState (..),
                                            UndecidedProposalState (..),
                                            cpsSoftwareVersion, propStateToEither,
                                            psProposal)

newtype PurePoll a = PurePoll
    { getPurePoll :: StateT Poll.PollState (NamedPureLogger Identity) a
<<<<<<< HEAD
    } deriving (Functor, Applicative, Monad, CanLog, HasLoggerName)

runPurePollWithLogger :: Poll.PollState -> PurePoll a -> (a, Poll.PollState, [LogEvent])
runPurePollWithLogger ps =
    (\((a, b), c) -> (a, b, c)) . runIdentity . runNamedPureLog . flip runStateT ps . getPurePoll
=======
    } deriving (Functor, Applicative, Monad, CanLog, HasLoggerName, MonadState Poll.PollState)

runPurePollWithLogger :: Poll.PollState -> PurePoll a -> (a, Poll.PollState, [LogEvent])
runPurePollWithLogger ps pp =
    let innerMonad = usingStateT ps . getPurePoll $ pp
    in  (\((a, finalState), logs) -> (a, finalState, logs)) . runIdentity . runNamedPureLog $ innerMonad
>>>>>>> dccd5540

evalPurePollWithLogger :: Poll.PollState -> PurePoll a -> a
evalPurePollWithLogger r = view _1 . runPurePollWithLogger r

execPurePollWithLogger :: Poll.PollState -> PurePoll a -> Poll.PollState
execPurePollWithLogger r = view _2 . runPurePollWithLogger r

instance HasConfiguration => MonadPollRead PurePoll where
    getBVState bv = PurePoll $ use $ Poll.psBlockVersions . at bv
    getProposedBVs = PurePoll $ use $ Poll.psBlockVersions . to HM.keys
    getEpochProposers = PurePoll $ use $ Poll.psEpochProposers
    getCompetingBVStates = PurePoll $ use $ Poll.psBlockVersions . to HM.toList
    getAdoptedBVFull = PurePoll $ use $ Poll.psAdoptedBV
    getLastConfirmedSV an = PurePoll $ use $ Poll.psConfirmedANs . at an
    getProposal ui = PurePoll $ use $ Poll.psActiveProposals . at ui
    getProposalsByApp an = PurePoll $ do
        activeProposalsIndices <- use Poll.psActivePropsIdx
        activeProposals        <- use Poll.psActiveProposals
        propGetByApp activeProposalsIndices activeProposals
      where
        propGetByApp appHashmap upIdHashmap =
            case HM.lookup an appHashmap of
                Nothing -> do
                    logDebug $
                        "getProposalsByApp: unknown application name " <> pretty an
                    pure []
                Just hashset -> do
                    let uidList = toList hashset
                        propStateList = map (\u -> (u, HM.lookup u upIdHashmap)) uidList
                    fromMaybe [] . traverse snd <$> filterM filterFun propStateList
        filterFun (uid, Nothing) = do
            logWarning $ "getProposalsByApp: unknown update id " <> pretty uid
            pure False
        filterFun (_, Just _) = pure True
    getConfirmedProposals = PurePoll $ use $ Poll.psConfirmedProposals . to HM.elems
    getEpochTotalStake ei =
        PurePoll $ uses Poll.psFullRichmenData $ (Just . fst) <=< HM.lookup ei
    getRichmanStake ei si =
        PurePoll $ uses Poll.psFullRichmenData $ (HM.lookup si . snd) <=< HM.lookup ei
    getOldProposals si =
        PurePoll $ uses Poll.psActiveProposals $ filter ((<= si) . upsSlot) .
                                                 lefts .
                                                 map propStateToEither .
                                                 HM.elems
    getDeepProposals cd =
        PurePoll $ uses Poll.psActiveProposals $
            filter (maybe False (<= cd) . dpsDifficulty) .
            rights .
            map propStateToEither .
            HM.elems
    getBlockIssuerStake ei si =
        PurePoll $ uses Poll.psIssuersStakes $ HM.lookup si <=< HM.lookup ei
    getSlottingData = PurePoll $ use Poll.psSlottingData

instance (HasConfiguration, Bi UpdateProposal) => MonadPoll PurePoll where
    putBVState bv bvs = PurePoll $ Poll.psBlockVersions . at bv .= Just bvs
    delBVState bv = PurePoll $ Poll.psBlockVersions . at bv .= Nothing
    setAdoptedBV bv = do
        bvs <- getBVState bv
        case bvs of
            Nothing ->
                logWarning $
                    "setAdoptedBV: unknown version " <> pretty bv -- can't happen actually
            Just (bvsModifier -> bvm) -> PurePoll $ do
                Poll.psAdoptedBV . _1 .= bv
                Poll.psAdoptedBV . _2 %= applyBVM bvm
    setLastConfirmedSV SoftwareVersion {..} =
        PurePoll $ Poll.psConfirmedANs . at svAppName .= Just svNumber
    delConfirmedSV an = PurePoll $ Poll.psConfirmedANs . at an .= Nothing
    addConfirmedProposal cps =
        PurePoll $ Poll.psConfirmedProposals . at (cpsSoftwareVersion cps) .= Just cps
    delConfirmedProposal sv = PurePoll $ Poll.psConfirmedProposals . at sv .= Nothing
    insertActiveProposal p =
        PurePoll $ do
            Poll.psActiveProposals %= decideProp
            Poll.psActivePropsIdx %= addUIdtoApp
      where
          decideProp = HM.insert uId p
          addUIdtoApp = HM.insertWith HS.union appName (HS.singleton uId)

          uProp = psProposal p
          uId = hash uProp
          appName = svAppName . upSoftwareVersion $ uProp
    deactivateProposal ui = PurePoll $ do
         Poll.psActiveProposals . at ui .= Nothing
         Poll.psActivePropsIdx . mapped . at ui .= Nothing
         Poll.psActivePropsIdx %= HM.filter (not . null)
    setSlottingData sd = PurePoll $ Poll.psSlottingData .= sd
    setEpochProposers hs = PurePoll $ Poll.psEpochProposers .= hs<|MERGE_RESOLUTION|>--- conflicted
+++ resolved
@@ -30,20 +30,12 @@
 
 newtype PurePoll a = PurePoll
     { getPurePoll :: StateT Poll.PollState (NamedPureLogger Identity) a
-<<<<<<< HEAD
-    } deriving (Functor, Applicative, Monad, CanLog, HasLoggerName)
-
-runPurePollWithLogger :: Poll.PollState -> PurePoll a -> (a, Poll.PollState, [LogEvent])
-runPurePollWithLogger ps =
-    (\((a, b), c) -> (a, b, c)) . runIdentity . runNamedPureLog . flip runStateT ps . getPurePoll
-=======
     } deriving (Functor, Applicative, Monad, CanLog, HasLoggerName, MonadState Poll.PollState)
 
 runPurePollWithLogger :: Poll.PollState -> PurePoll a -> (a, Poll.PollState, [LogEvent])
 runPurePollWithLogger ps pp =
     let innerMonad = usingStateT ps . getPurePoll $ pp
     in  (\((a, finalState), logs) -> (a, finalState, logs)) . runIdentity . runNamedPureLog $ innerMonad
->>>>>>> dccd5540
 
 evalPurePollWithLogger :: Poll.PollState -> PurePoll a -> a
 evalPurePollWithLogger r = view _1 . runPurePollWithLogger r
