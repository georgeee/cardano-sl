{-# LANGUAGE TypeFamilies #-}

-- | Wallets, accounts and addresses management logic

module Pos.Wallet.Web.Methods.Logic
       ( MonadWalletLogic
       , MonadWalletLogicRead

       , getWallet
       , getWallets
       , getAccount
       , getAccounts

       , createWalletSafe
       , newAccount
       , newAccountIncludeUnready
       , newAddress
       , markWalletReady

       , deleteWallet
       , deleteAccount

       , updateWallet
       , updateAccount
       , changeWalletPassphrase
       ) where

import           Universum

<<<<<<< HEAD
import           Crypto.Random (MonadRandom)
import qualified Data.HashMap.Strict as HM
import           Data.Time.Clock.POSIX (getPOSIXTime)
import           Formatting (build, sformat, (%))
import           Servant.API.ContentTypes (NoContent (..))
import           System.Wlog (WithLogger)

import           Pos.Client.KeyStorage (MonadKeys (..), MonadKeysRead, addSecretKey,
                                        deleteSecretKeyBy)
import           Pos.Core (Coin, sumCoins, unsafeIntegerToCoin)
import           Pos.Core.Configuration (HasConfiguration)
import           Pos.Crypto (PassPhrase, changeEncPassphrase, checkPassMatches, emptyPassphrase)
import           Pos.DB.Class (MonadDBRead)
import           Pos.Slotting (MonadSlots)
import           Pos.Txp (MonadTxpMem)
import           Pos.Util (maybeThrow)
import qualified Pos.Util.Modifier as MM
import           Pos.Util.Servant (encodeCType)
import           Pos.Wallet.Aeson ()
import           Pos.Wallet.WalletMode (MonadBalances (..), WalletMempoolExt)
import           Pos.Wallet.Web.Account (AddrGenSeed, genUniqueAccountId, genUniqueAddress,
                                         getSKById)
import           Pos.Wallet.Web.ClientTypes (AccountId (..), CAccount (..), CAccountInit (..),
                                             CAccountMeta (..), CAddress (..), CCoin, CId,
                                             CWAddressMeta (..), CWallet (..), CWalletMeta (..),
                                             Wal, addrMetaToAccount, encToCId, mkCCoin)
import           Pos.Wallet.Web.Error (WalletError (..))
import           Pos.Wallet.Web.State (AddressLookupMode (Existing),
                                       CustomAddressType (ChangeAddr, UsedAddr), MonadWalletDB,
                                       MonadWalletDBRead, addWAddress, createAccount, createWallet,
                                       getAccountIds, getWalletAddresses,
                                       getWalletMetaIncludeUnready, getWalletPassLU,
                                       isCustomAddress, removeAccount, removeHistoryCache,
                                       removeTxMetas, removeWallet, setAccountMeta, setWalletMeta,
                                       setWalletPassLU, setWalletReady)
import           Pos.Wallet.Web.Tracking (BlockLockMode, CAccModifier (..), CachedCAccModifier,
                                          fixCachedAccModifierFor, fixingCachedAccModifier,
                                          sortedInsertions)
import           Pos.Wallet.Web.Util (decodeCTypeOrFail, getAccountAddrsOrThrow,
                                      getAccountMetaOrThrow, getWalletAccountIds)

type MonadWalletLogicRead ctx m =
    ( MonadIO m
    , MonadThrow m
    , WithLogger m
    , MonadRandom m
    , MonadSlots ctx m
    , MonadDBRead m
    , MonadBalances m
    , MonadWalletDBRead ctx m
    , MonadKeysRead m
    , MonadTxpMem WalletMempoolExt ctx m  -- TODO: remove these two once 'fixingCachedAccModifier' becomes useless
    , BlockLockMode ctx m
    , HasConfiguration
    )

type MonadWalletLogic ctx m =
    ( MonadWalletLogicRead ctx m
    , MonadWalletDB ctx m
    , MonadKeys m
    )
=======
import qualified Data.HashMap.Strict        as HM
import           Data.List                  (findIndex, notElem)
import           Data.Time.Clock.POSIX      (getPOSIXTime)
import           Formatting                 (build, sformat, (%))

import           Pos.Aeson.ClientTypes      ()
import           Pos.Aeson.WalletBackup     ()
import           Pos.Core                   (Address, Coin, mkCoin, sumCoins, unsafeIntegerToCoin)
import           Pos.Crypto                 (PassPhrase, changeEncPassphrase,
                                             checkPassMatches, emptyPassphrase)
import           Pos.Txp                    (applyUtxoModToAddrCoinMap)
import           Pos.Util                   (maybeThrow)
import qualified Pos.Util.Modifier          as MM
import           Pos.Util.Servant           (encodeCType)
import           Pos.Wallet.KeyStorage      (addSecretKey, deleteSecretKey,
                                             getSecretKeysPlain)
import           Pos.Wallet.Web.Account     (AddrGenSeed, genUniqueAccountId,
                                             genUniqueAddress, getAddrIdx, getSKById)
import           Pos.Wallet.Web.ClientTypes (AccountId (..), CAccount (..),
                                             CAccountInit (..), CAccountMeta (..),
                                             CAddress (..), CCoin, CId,
                                             CWAddressMeta (..), CWallet (..),
                                             CWalletMeta (..), Wal, addrMetaToAccount,
                                             encToCId, mkCCoin)
import           Pos.Wallet.Web.Error       (WalletError (..))
import           Pos.Wallet.Web.Mode        (MonadWalletWebMode)
import           Pos.Wallet.Web.State       (AddressLookupMode (Existing),
                                             CustomAddressType (ChangeAddr, UsedAddr),
                                             addWAddress, createAccount, createWallet,
                                             getAccountIds,
                                             getWalletAddresses,
                                             getWalletBalancesAndUtxo,
                                             getWalletMetaIncludeUnready, getWalletPassLU,
                                             isCustomAddress, removeAccount,
                                             removeHistoryCache, removeTxMetas,
                                             removeWallet, setAccountMeta, setWalletMeta,
                                             setWalletPassLU, setWalletReady)
import           Pos.Wallet.Web.State.Storage (WalBalancesAndUtxo)
import           Pos.Wallet.Web.Tracking    (CAccModifier (..), CachedCAccModifier,
                                             fixCachedAccModifierFor,
                                             fixingCachedAccModifier, sortedInsertions)
import           Pos.Wallet.Web.Util        (decodeCTypeOrFail, getAccountAddrsOrThrow,
                                             getWalletAccountIds, getAccountMetaOrThrow)

>>>>>>> 4a1687f1

----------------------------------------------------------------------------
-- Getters
----------------------------------------------------------------------------

<<<<<<< HEAD
getWAddressBalance :: MonadWalletLogicRead ctx m => CWAddressMeta -> m Coin
getWAddressBalance addr =
    getBalance <=< decodeCTypeOrFail $ cwamId addr
=======
>>>>>>> 4a1687f1

sumCCoin :: MonadThrow m => [CCoin] -> m CCoin
sumCCoin ccoins = mkCCoin . unsafeIntegerToCoin . sumCoins <$> mapM decodeCTypeOrFail ccoins

getBalanceWithMod :: WalBalancesAndUtxo -> CachedCAccModifier -> Address -> Coin
getBalanceWithMod balancesAndUtxo accMod addr =
    fromMaybe (mkCoin 0) .
    HM.lookup addr $
    flip applyUtxoModToAddrCoinMap balancesAndUtxo (camUtxo accMod)

getWAddressBalanceWithMod
    :: MonadWalletWebMode m
    => WalBalancesAndUtxo
    -> CachedCAccModifier
    -> CWAddressMeta
    -> m Coin
getWAddressBalanceWithMod balancesAndUtxo accMod addr =
    getBalanceWithMod balancesAndUtxo accMod <$> decodeCTypeOrFail (cwamId addr)

-- BE CAREFUL: this function has complexity O(number of used and change addresses)
getWAddress
<<<<<<< HEAD
    :: MonadWalletLogicRead ctx m
    => CachedCAccModifier -> CWAddressMeta -> m CAddress
getWAddress cachedAccModifier cAddr = do
=======
    :: MonadWalletWebMode m
    => WalBalancesAndUtxo -> CachedCAccModifier -> CWAddressMeta -> m CAddress
getWAddress balancesAndUtxo cachedAccModifier cAddr = do
>>>>>>> 4a1687f1
    let aId = cwamId cAddr
    balance <- getWAddressBalanceWithMod balancesAndUtxo cachedAccModifier cAddr

    let getFlag customType accessMod = do
            checkDB <- isCustomAddress customType (cwamId cAddr)
            let checkMempool = elem aId . map (fst . fst) . toList $
                               MM.insertions $ accessMod cachedAccModifier
            return (checkDB || checkMempool)
    isUsed   <- getFlag UsedAddr camUsed
    isChange <- getFlag ChangeAddr camChange
    return $ CAddress aId (encodeCType balance) isUsed isChange

<<<<<<< HEAD
getAccount :: MonadWalletLogicRead ctx m => CachedCAccModifier -> AccountId -> m CAccount
getAccount accMod accId = do
=======
getAccountMod
    :: MonadWalletWebMode m
    => WalBalancesAndUtxo
    -> CachedCAccModifier
    -> AccountId
    -> m CAccount
getAccountMod balAndUtxo accMod accId = do
>>>>>>> 4a1687f1
    dbAddrs    <- getAccountAddrsOrThrow Existing accId
    let allAddrIds = gatherAddresses (camAddresses accMod) dbAddrs
    allAddrs <- mapM (getWAddress balAndUtxo accMod) allAddrIds
    balance <- mkCCoin . unsafeIntegerToCoin . sumCoins <$>
               mapM (decodeCTypeOrFail . cadAmount) allAddrs
    meta <- getAccountMetaOrThrow accId
    pure $ CAccount (encodeCType accId) meta allAddrs balance
  where
    gatherAddresses addrModifier dbAddrs = do
        let memAddrs = sortedInsertions addrModifier
            relatedMemAddrs = filter ((== accId) . addrMetaToAccount) memAddrs
            -- @|relatedMemAddrs|@ is O(1) while @dbAddrs@ is large
            unknownMemAddrs = filter (`notElem` dbAddrs) relatedMemAddrs
        dbAddrs <> unknownMemAddrs

getAccount :: MonadWalletWebMode m => AccountId -> m CAccount
getAccount accId = do
    balAndUtxo <- getWalletBalancesAndUtxo
    fixingCachedAccModifier (getAccountMod balAndUtxo) accId

getAccountsIncludeUnready
    :: MonadWalletLogicRead ctx m
    => Bool -> Maybe (CId Wal) -> m [CAccount]
getAccountsIncludeUnready includeUnready mCAddr = do
    whenJust mCAddr $ \cAddr -> getWalletMetaIncludeUnready includeUnready cAddr `whenNothingM_` noWallet cAddr
    accIds <- maybe getAccountIds getWalletAccountIds mCAddr
    let groupedAccIds = fmap reverse $ HM.fromListWith mappend $
                        accIds <&> \acc -> (aiWId acc, [acc])
    balAndUtxo <- getWalletBalancesAndUtxo
    concatForM (HM.toList groupedAccIds) $ \(wid, walAccIds) ->
         fixCachedAccModifierFor wid $ \accMod ->
             mapM (getAccountMod balAndUtxo accMod) walAccIds
  where
    noWallet cAddr = throwM . RequestError $
        -- TODO No WALLET with id ...
        -- dunno whether I can fix and not break compatible w/ daedalus
        sformat ("No account with id "%build%" found") cAddr

getAccounts
    :: MonadWalletLogicRead ctx m
    => Maybe (CId Wal) -> m [CAccount]
getAccounts = getAccountsIncludeUnready False

getWalletIncludeUnready :: MonadWalletLogicRead ctx m => Bool -> CId Wal -> m CWallet
getWalletIncludeUnready includeUnready cAddr = do
    meta       <- getWalletMetaIncludeUnready includeUnready cAddr >>= maybeThrow noWallet
    accounts   <- getAccountsIncludeUnready includeUnready (Just cAddr)
    let accountsNum = length accounts
    balance    <- sumCCoin (map caAmount accounts)
    hasPass    <- isNothing . checkPassMatches emptyPassphrase <$> getSKById cAddr
    passLU     <- getWalletPassLU cAddr >>= maybeThrow noWallet
    pure $ CWallet cAddr meta accountsNum balance hasPass passLU
  where
    noWallet = RequestError $
        sformat ("No wallet with address "%build%" found") cAddr

getWallet :: MonadWalletLogicRead ctx m => CId Wal -> m CWallet
getWallet = getWalletIncludeUnready False

getWallets :: MonadWalletLogicRead ctx m => m [CWallet]
getWallets = getWalletAddresses >>= mapM getWallet

----------------------------------------------------------------------------
-- Creators
----------------------------------------------------------------------------

newAddress
    :: MonadWalletLogic ctx m
    => AddrGenSeed
    -> PassPhrase
    -> AccountId
    -> m CAddress
newAddress addGenSeed passphrase accId = do
    balAndUtxo <- getWalletBalancesAndUtxo
    fixCachedAccModifierFor accId $ \accMod -> do
        -- check whether account exists
        _ <- getAccountMod balAndUtxo accMod accId

        cAccAddr <- genUniqueAddress addGenSeed passphrase accId
        addWAddress cAccAddr
        getWAddress balAndUtxo accMod cAccAddr

newAccountIncludeUnready
    :: MonadWalletLogic ctx m
    => Bool -> AddrGenSeed -> PassPhrase -> CAccountInit -> m CAccount
newAccountIncludeUnready includeUnready addGenSeed passphrase CAccountInit {..} = do
    balAndUtxo <- getWalletBalancesAndUtxo
    fixCachedAccModifierFor caInitWId $ \accMod -> do
        -- check wallet exists
        _ <- getWalletIncludeUnready includeUnready caInitWId

        cAddr <- genUniqueAccountId addGenSeed caInitWId
        createAccount cAddr caInitMeta
        () <$ newAddress addGenSeed passphrase cAddr
        getAccountMod balAndUtxo accMod cAddr

newAccount
    :: MonadWalletLogic ctx m
    => AddrGenSeed -> PassPhrase -> CAccountInit -> m CAccount
newAccount = newAccountIncludeUnready False

createWalletSafe
    :: MonadWalletLogic ctx m
    => CId Wal -> CWalletMeta -> Bool -> m CWallet
createWalletSafe cid wsMeta isReady = do
    -- Disallow duplicate wallets (including unready wallets)
    wSetExists <- isJust <$> getWalletMetaIncludeUnready True cid
    when wSetExists $
        throwM $ RequestError "Wallet with that mnemonics already exists"
    curTime <- liftIO getPOSIXTime
    createWallet cid wsMeta isReady curTime
    -- Return the newly created wallet irrespective of whether it's ready yet
    getWalletIncludeUnready True cid

markWalletReady
  :: MonadWalletLogic ctx m
  => CId Wal -> Bool -> m NoContent
markWalletReady cid isReady = do
    _ <- getWalletMetaIncludeUnready True cid >>= maybeThrow noWallet
    setWalletReady cid isReady
    return NoContent
  where
    noWallet = RequestError $
        sformat ("No wallet with that id "%build%" found") cid


----------------------------------------------------------------------------
-- Deleters
----------------------------------------------------------------------------

deleteWallet :: MonadWalletLogic ctx m => CId Wal -> m NoContent
deleteWallet wid = do
    accounts <- getAccounts (Just wid)
    mapM_ (deleteAccount <=< decodeCTypeOrFail . caId) accounts
    removeWallet wid
    removeTxMetas wid
    removeHistoryCache wid
    deleteSecretKeyBy ((== wid) . encToCId)
    return NoContent

deleteAccount :: MonadWalletLogic ctx m => AccountId -> m NoContent
deleteAccount aid = removeAccount aid $> NoContent

----------------------------------------------------------------------------
-- Modifiers
----------------------------------------------------------------------------

updateWallet :: MonadWalletLogic ctx m => CId Wal -> CWalletMeta -> m CWallet
updateWallet wId wMeta = do
    setWalletMeta wId wMeta
    getWallet wId

updateAccount :: MonadWalletLogic ctx m => AccountId -> CAccountMeta -> m CAccount
updateAccount accId wMeta = do
    setAccountMeta accId wMeta
    getAccount accId

changeWalletPassphrase
    :: MonadWalletLogic ctx m
    => CId Wal -> PassPhrase -> PassPhrase -> m NoContent
changeWalletPassphrase wid oldPass newPass = do
    oldSK <- getSKById wid

    unless (isJust $ checkPassMatches newPass oldSK) $ do
        newSK <- maybeThrow badPass =<< changeEncPassphrase oldPass newPass oldSK
        deleteSecretKeyBy ((== wid) . encToCId)
        addSecretKey newSK
        setWalletPassLU wid =<< liftIO getPOSIXTime
    return NoContent
  where
    badPass = RequestError "Invalid old passphrase given"<|MERGE_RESOLUTION|>--- conflicted
+++ resolved
@@ -27,7 +27,6 @@
 
 import           Universum
 
-<<<<<<< HEAD
 import           Crypto.Random (MonadRandom)
 import qualified Data.HashMap.Strict as HM
 import           Data.Time.Clock.POSIX (getPOSIXTime)
@@ -37,12 +36,12 @@
 
 import           Pos.Client.KeyStorage (MonadKeys (..), MonadKeysRead, addSecretKey,
                                         deleteSecretKeyBy)
-import           Pos.Core (Coin, sumCoins, unsafeIntegerToCoin)
+import           Pos.Core (Address, Coin, mkCoin, sumCoins, unsafeIntegerToCoin)
 import           Pos.Core.Configuration (HasConfiguration)
 import           Pos.Crypto (PassPhrase, changeEncPassphrase, checkPassMatches, emptyPassphrase)
 import           Pos.DB.Class (MonadDBRead)
 import           Pos.Slotting (MonadSlots)
-import           Pos.Txp (MonadTxpMem)
+import           Pos.Txp (MonadTxpMem, applyUtxoModToAddrCoinMap)
 import           Pos.Util (maybeThrow)
 import qualified Pos.Util.Modifier as MM
 import           Pos.Util.Servant (encodeCType)
@@ -57,8 +56,9 @@
 import           Pos.Wallet.Web.Error (WalletError (..))
 import           Pos.Wallet.Web.State (AddressLookupMode (Existing),
                                        CustomAddressType (ChangeAddr, UsedAddr), MonadWalletDB,
-                                       MonadWalletDBRead, addWAddress, createAccount, createWallet,
-                                       getAccountIds, getWalletAddresses,
+                                       MonadWalletDBRead, WalBalancesAndUtxo, addWAddress,
+                                       createAccount, createWallet, getAccountIds,
+                                       getWalletAddresses, getWalletBalancesAndUtxo,
                                        getWalletMetaIncludeUnready, getWalletPassLU,
                                        isCustomAddress, removeAccount, removeHistoryCache,
                                        removeTxMetas, removeWallet, setAccountMeta, setWalletMeta,
@@ -89,63 +89,10 @@
     , MonadWalletDB ctx m
     , MonadKeys m
     )
-=======
-import qualified Data.HashMap.Strict        as HM
-import           Data.List                  (findIndex, notElem)
-import           Data.Time.Clock.POSIX      (getPOSIXTime)
-import           Formatting                 (build, sformat, (%))
-
-import           Pos.Aeson.ClientTypes      ()
-import           Pos.Aeson.WalletBackup     ()
-import           Pos.Core                   (Address, Coin, mkCoin, sumCoins, unsafeIntegerToCoin)
-import           Pos.Crypto                 (PassPhrase, changeEncPassphrase,
-                                             checkPassMatches, emptyPassphrase)
-import           Pos.Txp                    (applyUtxoModToAddrCoinMap)
-import           Pos.Util                   (maybeThrow)
-import qualified Pos.Util.Modifier          as MM
-import           Pos.Util.Servant           (encodeCType)
-import           Pos.Wallet.KeyStorage      (addSecretKey, deleteSecretKey,
-                                             getSecretKeysPlain)
-import           Pos.Wallet.Web.Account     (AddrGenSeed, genUniqueAccountId,
-                                             genUniqueAddress, getAddrIdx, getSKById)
-import           Pos.Wallet.Web.ClientTypes (AccountId (..), CAccount (..),
-                                             CAccountInit (..), CAccountMeta (..),
-                                             CAddress (..), CCoin, CId,
-                                             CWAddressMeta (..), CWallet (..),
-                                             CWalletMeta (..), Wal, addrMetaToAccount,
-                                             encToCId, mkCCoin)
-import           Pos.Wallet.Web.Error       (WalletError (..))
-import           Pos.Wallet.Web.Mode        (MonadWalletWebMode)
-import           Pos.Wallet.Web.State       (AddressLookupMode (Existing),
-                                             CustomAddressType (ChangeAddr, UsedAddr),
-                                             addWAddress, createAccount, createWallet,
-                                             getAccountIds,
-                                             getWalletAddresses,
-                                             getWalletBalancesAndUtxo,
-                                             getWalletMetaIncludeUnready, getWalletPassLU,
-                                             isCustomAddress, removeAccount,
-                                             removeHistoryCache, removeTxMetas,
-                                             removeWallet, setAccountMeta, setWalletMeta,
-                                             setWalletPassLU, setWalletReady)
-import           Pos.Wallet.Web.State.Storage (WalBalancesAndUtxo)
-import           Pos.Wallet.Web.Tracking    (CAccModifier (..), CachedCAccModifier,
-                                             fixCachedAccModifierFor,
-                                             fixingCachedAccModifier, sortedInsertions)
-import           Pos.Wallet.Web.Util        (decodeCTypeOrFail, getAccountAddrsOrThrow,
-                                             getWalletAccountIds, getAccountMetaOrThrow)
-
->>>>>>> 4a1687f1
 
 ----------------------------------------------------------------------------
 -- Getters
 ----------------------------------------------------------------------------
-
-<<<<<<< HEAD
-getWAddressBalance :: MonadWalletLogicRead ctx m => CWAddressMeta -> m Coin
-getWAddressBalance addr =
-    getBalance <=< decodeCTypeOrFail $ cwamId addr
-=======
->>>>>>> 4a1687f1
 
 sumCCoin :: MonadThrow m => [CCoin] -> m CCoin
 sumCCoin ccoins = mkCCoin . unsafeIntegerToCoin . sumCoins <$> mapM decodeCTypeOrFail ccoins
@@ -157,7 +104,7 @@
     flip applyUtxoModToAddrCoinMap balancesAndUtxo (camUtxo accMod)
 
 getWAddressBalanceWithMod
-    :: MonadWalletWebMode m
+    :: MonadWalletLogicRead ctx m
     => WalBalancesAndUtxo
     -> CachedCAccModifier
     -> CWAddressMeta
@@ -167,15 +114,9 @@
 
 -- BE CAREFUL: this function has complexity O(number of used and change addresses)
 getWAddress
-<<<<<<< HEAD
-    :: MonadWalletLogicRead ctx m
-    => CachedCAccModifier -> CWAddressMeta -> m CAddress
-getWAddress cachedAccModifier cAddr = do
-=======
-    :: MonadWalletWebMode m
+    :: MonadWalletLogicRead ctx m
     => WalBalancesAndUtxo -> CachedCAccModifier -> CWAddressMeta -> m CAddress
 getWAddress balancesAndUtxo cachedAccModifier cAddr = do
->>>>>>> 4a1687f1
     let aId = cwamId cAddr
     balance <- getWAddressBalanceWithMod balancesAndUtxo cachedAccModifier cAddr
 
@@ -188,18 +129,13 @@
     isChange <- getFlag ChangeAddr camChange
     return $ CAddress aId (encodeCType balance) isUsed isChange
 
-<<<<<<< HEAD
-getAccount :: MonadWalletLogicRead ctx m => CachedCAccModifier -> AccountId -> m CAccount
-getAccount accMod accId = do
-=======
 getAccountMod
-    :: MonadWalletWebMode m
+    :: MonadWalletLogicRead ctx m
     => WalBalancesAndUtxo
     -> CachedCAccModifier
     -> AccountId
     -> m CAccount
 getAccountMod balAndUtxo accMod accId = do
->>>>>>> 4a1687f1
     dbAddrs    <- getAccountAddrsOrThrow Existing accId
     let allAddrIds = gatherAddresses (camAddresses accMod) dbAddrs
     allAddrs <- mapM (getWAddress balAndUtxo accMod) allAddrIds
@@ -215,7 +151,7 @@
             unknownMemAddrs = filter (`notElem` dbAddrs) relatedMemAddrs
         dbAddrs <> unknownMemAddrs
 
-getAccount :: MonadWalletWebMode m => AccountId -> m CAccount
+getAccount :: MonadWalletLogicRead ctx m => AccountId -> m CAccount
 getAccount accId = do
     balAndUtxo <- getWalletBalancesAndUtxo
     fixingCachedAccModifier (getAccountMod balAndUtxo) accId
