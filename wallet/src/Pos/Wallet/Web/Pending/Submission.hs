--- conflicted
+++ resolved
@@ -124,22 +124,15 @@
                       \the 1h time limit was exceeded")
                       _ptxTxId
        | otherwise -> do
-<<<<<<< HEAD
            addOnlyNewPendingTx ptx
+           (saveTx (_ptxTxId, _ptxTxAux)
+               `catches` handlers)
+               `onException` creationFailedHandler
            ack <- sendTxToNetwork _ptxTxAux
            reportSubmitted ack
-           (saveTx (_ptxTxId, _ptxTxAux)
-               `catches` handlers ack)
-               `onException` creationFailedHandler
 
            poolInfo <- badInitPtxCondition `maybeThrow` ptxPoolInfo _ptxCond
            _ <- usingPtxCoords casPtxCondition ptx _ptxCond (PtxApplying poolInfo)
-=======
-           saveTx (_ptxTxId, _ptxTxAux) `catches` handlers
-           addOnlyNewPendingTx ptx
-           ack <- submitTxRaw enqueue _ptxTxAux
-           reportSubmitted ack
->>>>>>> 50ed2232
            when ack $ ptxUpdateMeta _ptxWallet _ptxTxId PtxMarkAcknowledged
   where
     handlers =
@@ -158,12 +151,8 @@
         pshOnMinor e
     nonReclaimableError e = do
         reportError "fatal" e ""
-<<<<<<< HEAD
-        pshOnNonReclaimable accepted e
-=======
         pshOnNonReclaimable e
 
->>>>>>> 50ed2232
     reportError desc e outcome =
         logInfoS $
         sformat ("Transaction #"%build%" application failed ("%shown%" - "
