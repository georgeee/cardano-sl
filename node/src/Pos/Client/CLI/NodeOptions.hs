{-# LANGUAGE ApplicativeDo #-}
{-# LANGUAGE CPP           #-}
{-# LANGUAGE QuasiQuotes   #-}

-- | Command line options of pos-node.

module Pos.Client.CLI.NodeOptions
       ( CommonNodeArgs (..)
       , SimpleNodeArgs (..)
       , NodeArgs (..)
       , commonNodeArgsParser
       , getSimpleNodeOptions
       , usageExample
       ) where

import           Universum                    hiding (show)

import           Data.Version                 (showVersion)
import           NeatInterpolation            (text)
import           Options.Applicative          (Parser, auto, execParser, footerDoc,
                                               fullDesc, header, help, helper, info,
                                               infoOption, long, metavar, option,
                                               progDesc, strOption, switch, value)
import           Prelude                      (show)
import           Text.PrettyPrint.ANSI.Leijen (Doc)

import           Paths_cardano_sl             (version)

import           Pos.Client.CLI.Options       (CommonArgs (..), commonArgsParser,
<<<<<<< HEAD
                                               configInfoParser,
                                               externalNetworkAddressOption,
                                               listenNetworkAddressOption,
=======
>>>>>>> ffc092c5
                                               optionalJSONPath, sscAlgoOption)
import           Pos.Constants                (isDevelopment)
import           Pos.Launcher.ConfigInfo      (ConfigInfo (..))
import           Pos.Network.CLI              (NetworkConfigOpts, networkConfigOption)
import           Pos.Ssc.SscAlgo              (SscAlgo (..))
import           Pos.Statistics               (EkgParams, StatsdParams, ekgParamsOption,
                                               statsdParamsOption)
import           Pos.Util.BackupPhrase        (BackupPhrase, backupPhraseWordsNum)

data CommonNodeArgs = CommonNodeArgs
    { dbPath              :: !FilePath
    , rebuildDB           :: !Bool
    -- these two arguments are only used in development mode
    , devSpendingGenesisI :: !(Maybe Int)
    , devVssGenesisI      :: !(Maybe Int)
    , keyfilePath         :: !FilePath
    , backupPhrase        :: !(Maybe BackupPhrase)
    , networkConfigOpts   :: !NetworkConfigOpts
      -- ^ Network configuration
    , jlPath              :: !(Maybe FilePath)
    , commonArgs          :: !CommonArgs
    , updateLatestPath    :: !FilePath
    , updateWithPackage   :: !Bool
    , noNTP               :: !Bool
    , enableMetrics       :: !Bool
    , ekgParams           :: !(Maybe EkgParams)
    , statsdParams        :: !(Maybe StatsdParams)
    , configInfo          :: !ConfigInfo
    } deriving Show

commonNodeArgsParser :: Parser CommonNodeArgs
commonNodeArgsParser = do
    dbPath <- strOption $
        long    "db-path" <>
        metavar "FILEPATH" <>
        value   "node-db" <>
        help    "Path to directory with all DBs used by the node. \
                \If specified path doesn’t exist, a directory will be created."
    rebuildDB <- switch $
        long "rebuild-db" <>
        help "If node's database already exists, discard its contents \
             \and create a new one from scratch."
    devSpendingGenesisI <- if isDevelopment
        then (optional $ option auto $
                  long    "spending-genesis" <>
                  metavar "INT" <>
                  help    "Used genesis secret key index.")
        else pure Nothing
    devVssGenesisI <- if isDevelopment
        then (optional $ option auto $
                  long    "vss-genesis" <>
                  metavar "INT" <>
                  help    "Index of using VSS key pair in genesis.")
        else pure Nothing
    keyfilePath <- strOption $
        long    "keyfile" <>
        metavar "FILEPATH" <>
        value   "secret.key" <>
        help    "Path to file with secret key (we use it for Daedalus)."
    backupPhrase <- optional $ option auto $
        long    "backup-phrase" <>
        metavar "PHRASE" <>
        help    (show backupPhraseWordsNum ++
                 "-word phrase to recover the wallet. Words should be separated by spaces.")
    networkConfigOpts <- networkConfigOption
    jlPath <-
        optionalJSONPath
    commonArgs <- commonArgsParser
    updateLatestPath <- strOption $
        long    "update-latest-path" <>
        metavar "FILEPATH" <>
        value   "update-installer.exe" <>
        help    "Path to update installer file, \
                \which should be downloaded by Update System."
    updateWithPackage <- switch $
        long "update-with-package" <>
        help "Enable updating via installer."
    noNTP <- switch $
        long "no-ntp" <>
        help "Whether to use real NTP servers to synchronise time or rely on local time"

    enableMetrics <- switch $
        long "metrics" <>
        help "Enable metrics (EKG, statsd)"

    ekgParams <- optional ekgParamsOption
    statsdParams <- optional statsdParamsOption
    configInfo <- configInfoParser

    pure CommonNodeArgs{..}

data SimpleNodeArgs = SimpleNodeArgs CommonNodeArgs NodeArgs

data NodeArgs = NodeArgs
    { sscAlgo            :: !SscAlgo
    , behaviorConfigPath :: !(Maybe FilePath)
    } deriving Show

simpleNodeArgsParser :: Parser SimpleNodeArgs
simpleNodeArgsParser = do
    commonNodeArgs <- commonNodeArgsParser
    sscAlgo <- sscAlgoOption
    behaviorConfigPath <- behaviorConfigOption
    pure $ SimpleNodeArgs commonNodeArgs NodeArgs{..}

behaviorConfigOption :: Parser (Maybe FilePath)
behaviorConfigOption =
    optional $ strOption $
        long "behavior" <>
        metavar "FILE" <>
        help "Path to the behavior config"

getSimpleNodeOptions :: IO SimpleNodeArgs
getSimpleNodeOptions = execParser programInfo
  where
    programInfo = info (helper <*> versionOption <*> simpleNodeArgsParser) $
        fullDesc <> progDesc "Cardano SL main server node."
                 <> header "Cardano SL node."
                 <> footerDoc usageExample

    versionOption = infoOption
        ("cardano-node-" <> showVersion version)
        (long "version" <> help "Show version.")

usageExample :: Maybe Doc
usageExample = (Just . fromString @Doc . toString @Text) [text|
Command example:

  stack exec -- cardano-node                                             \
    --db-path node-db0                                                   \
    --rebuild-db                                                         \
    --keyfile secrets/secret-1.key                                       \
    --kademlia-id a_P8zb6fNP7I2H54FtGuhqxaMDAwMDAwMDAwMDAwMDA=           \
    --address 127.0.0.1:3000                                             \
    --listen 127.0.0.1:3000                                              \
    --kademlia-address 127.0.0.1:3000                                    \
    --json-log=/tmp/logs/2017-05-22_181224/node0.json                    \
    --logs-prefix /tmp/logs/2017-05-22_181224                            \
    --log-config /tmp/logs/2017-05-22_181224/conf/node0.log.yaml         \
    --kademlia-dump-path /tmp/logs/2017-05-22_181224/dump/kademlia0.dump \
    --system-start 1495462345|]<|MERGE_RESOLUTION|>--- conflicted
+++ resolved
@@ -27,13 +27,8 @@
 import           Paths_cardano_sl             (version)
 
 import           Pos.Client.CLI.Options       (CommonArgs (..), commonArgsParser,
-<<<<<<< HEAD
-                                               configInfoParser,
-                                               externalNetworkAddressOption,
-                                               listenNetworkAddressOption,
-=======
->>>>>>> ffc092c5
-                                               optionalJSONPath, sscAlgoOption)
+                                               configInfoParser, optionalJSONPath,
+                                               sscAlgoOption)
 import           Pos.Constants                (isDevelopment)
 import           Pos.Launcher.ConfigInfo      (ConfigInfo (..))
 import           Pos.Network.CLI              (NetworkConfigOpts, networkConfigOption)
