{-# LANGUAGE RankNTypes #-}

-- | Specification of Pos.Core.Block and Pos.Block.Pure.

module Test.Pos.Types.BlockSpec
       ( spec
       ) where

import           Universum

import           Serokell.Util (isVerSuccess)
import           Test.Hspec (Spec, describe, it)
import           Test.Hspec.QuickCheck (modifyMaxSuccess, prop)
import           Test.QuickCheck (Property, (===), (==>))

import           Pos.Arbitrary.Block as T
import           Pos.Binary (Bi)
import qualified Pos.Block.Base as T
import qualified Pos.Block.Logic.Integrity as T
import           Pos.Core (HasConfiguration, genesisHash)
import qualified Pos.Core as T
import           Pos.Crypto (ProxySecretKey (pskIssuerPk), SecretKey, SignTag (..), createPsk,
                             proxySign, sign, toPublic)
import           Pos.Data.Attributes (mkAttributes)
import           Pos.Util.Chrono (NewestFirst (..))

import           Test.Pos.Configuration (withDefConfiguration)

-- This tests are quite slow, hence max success is at most 20.
spec :: Spec
spec = withDefConfiguration $ describe "Block properties" $ modifyMaxSuccess (min 20) $ do
    describe "mkMainHeader" $ do
        prop mainHeaderFormationDesc mainHeaderFormation
    describe "mkGenesisHeader" $ do
        prop genesisHeaderFormationDesc genesisHeaderFormation
    describe "verifyHeader" $ do
        prop verifyHeaderDesc validateGoodMainHeader
    describe "verifyHeaders" $ modifyMaxSuccess (const 1) $ do
        prop verifyHeadersDesc validateGoodHeaderChain
        emptyHeaderChain (NewestFirst [])
          where
    mainHeaderFormationDesc = "Manually generating a main header block and using\
    \ mkMainHeader is the same"
    genesisHeaderFormationDesc = "Manually generating a genesis header block and using\
    \ mkGenesisHeader is the same"
    verifyHeaderDesc = "Successfully verifies a correct main block header"
    verifyHeadersDesc = "Successfully verifies a correct chain of block headers"
    verifyEmptyHsDesc = "Successfully validates an empty header chain"
    emptyHeaderChain ::
           HasConfiguration
        => NewestFirst [] T.BlockHeader
        -> Spec
    emptyHeaderChain l =
        it verifyEmptyHsDesc $ isVerSuccess $ T.verifyHeaders Nothing l

-- | Both of the following tests are boilerplate - they use `mkGenericHeader` to create
-- headers and then compare these with manually built headers.
--
-- This is to keep vigilant over changes in the behavior of `mkGenericHeader` because of
-- the ensuing failed tests.

genesisHeaderFormation
    :: HasConfiguration
    => Maybe T.BlockHeader
    -> T.EpochIndex
    -> T.Body T.GenesisBlockchain
    -> Property
genesisHeaderFormation prevHeader epoch body =
    header === manualHeader
  where
    header = T.mkGenesisHeader prevHeader epoch body
    manualHeader =
        T.UnsafeGenericBlockHeader
        { T._gbhPrevBlock = h
        , T._gbhBodyProof = proof
        , T._gbhConsensus = consensus h proof
        , T._gbhExtra = T.GenesisExtraHeaderData $ mkAttributes ()
        }
    h = maybe genesisHash T.headerHash prevHeader
    proof = T.mkBodyProof body
    difficulty = maybe 0 (view T.difficultyL) prevHeader
    consensus _ _ =
        T.GenesisConsensusData {T._gcdEpoch = epoch, T._gcdDifficulty = difficulty}

mainHeaderFormation
    :: HasConfiguration
    => Maybe T.BlockHeader
    -> T.SlotId
    -> Either SecretKey (SecretKey, SecretKey, Bool)
    -> T.Body T.MainBlockchain
    -> T.MainExtraHeaderData
    -> Property
mainHeaderFormation prevHeader slotId signer body extra =
    correctSigner signer ==> (header === manualHeader)
  where
    correctSigner (Left _)        = True
    correctSigner (Right (i,d,_)) = i /= d
<<<<<<< HEAD
    header =
        -- TODO [CSL-2173]: Clarify
        leftToPanic "mainHeaderFormation: " $
        T.mkGenericHeader prevHeader body consensus extra
=======
    header = T.mkGenericHeader prevHeader body consensus extra
>>>>>>> 8721eb62
    manualHeader =
        T.UnsafeGenericBlockHeader
        { T._gbhPrevBlock = h
        , T._gbhBodyProof = proof
        , T._gbhConsensus = consensus h proof
        , T._gbhExtra = extra
        }
    h = maybe genesisHash T.headerHash prevHeader
    proof = T.mkBodyProof body
    (sk, pSk) = either (, Nothing) mkProxySk signer
    mkProxySk (issuerSK, delegateSK, isSigEpoch) =
        let epoch = T.siEpoch slotId
            w = (epoch, epoch)
            delegatePK = toPublic delegateSK
            curried :: Bi w => w -> ProxySecretKey w
            curried = createPsk issuerSK delegatePK
            proxy =
                if isSigEpoch
                    then Right $ curried epoch
                    else Left $ curried w
        in (delegateSK, Just $ proxy)
    difficulty = maybe 0 (succ . view T.difficultyL) prevHeader
    makeSignature toSign (Left psk) =
        T.BlockPSignatureLight $ proxySign SignMainBlockLight sk psk toSign
    makeSignature toSign (Right psk) =
        T.BlockPSignatureHeavy $ proxySign SignMainBlockHeavy sk psk toSign
    signature prevHash p =
        let toSign = T.MainToSign prevHash p slotId difficulty extra
        in maybe
               (T.BlockSignature (sign SignMainBlock sk toSign))
               (makeSignature toSign)
               pSk
    consensus prevHash p =
        T.MainConsensusData
        { T._mcdSlot = slotId
        , T._mcdLeaderKey =
              maybe (toPublic sk) (either pskIssuerPk pskIssuerPk) pSk
        , T._mcdDifficulty = difficulty
        , T._mcdSignature = signature prevHash p
        }

----------------------------------------------------------------------------
-- GenesisBlock ∪ MainBlock
----------------------------------------------------------------------------

validateGoodMainHeader
    :: HasConfiguration
    => T.HeaderAndParams -> Bool
validateGoodMainHeader (T.getHAndP -> (params, header)) =
    isVerSuccess $ T.verifyHeader params header

validateGoodHeaderChain
    :: HasConfiguration
    => T.BlockHeaderList -> Bool
validateGoodHeaderChain (T.BHL (l, _)) =
    isVerSuccess $ T.verifyHeaders Nothing (NewestFirst l)<|MERGE_RESOLUTION|>--- conflicted
+++ resolved
@@ -95,14 +95,7 @@
   where
     correctSigner (Left _)        = True
     correctSigner (Right (i,d,_)) = i /= d
-<<<<<<< HEAD
-    header =
-        -- TODO [CSL-2173]: Clarify
-        leftToPanic "mainHeaderFormation: " $
-        T.mkGenericHeader prevHeader body consensus extra
-=======
     header = T.mkGenericHeader prevHeader body consensus extra
->>>>>>> 8721eb62
     manualHeader =
         T.UnsafeGenericBlockHeader
         { T._gbhPrevBlock = h
