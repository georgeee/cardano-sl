--- conflicted
+++ resolved
@@ -10,11 +10,7 @@
   extra-dep: true
 - location:
     git: https://github.com/serokell/time-warp
-<<<<<<< HEAD
-    commit: 5760a9f6b50b069ceb36959751c039a7761ad3d6
-=======
     commit: 67a47df16236a6403b017ca5501fb9b24d7a7286
->>>>>>> 9169a701
   extra-dep: true
 - location:
     git: https://github.com/serokell/serokell-core.git
