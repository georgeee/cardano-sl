##############################################################################
##                                                                          ##
##   Development config                                                     ##
##                                                                          ##
##############################################################################

dev: &dev

  # Fundamental constants for core protocol
  k: 2

  # Genesis constants
  genesisN: 12
  genesisSlotDurationSec: 7
  genesisMaxBlockSize: 2000000
  genesisMaxHeaderSize: 200000
  genesisMaxTxSize: 4096 # 4 Kb
  maxReqSize: 100 # 100 bytes
  maxMempoolMsgSize: 100 # 100 bytes
  maxInvSize: 100 # 100 bytes
  genesisMpcThd: 0.01 # 1% of stake
  genesisHeavyDelThd: 0.005 # 0.5% of stake
  genesisUpdateVoteThd: 0.001 # 0.1% of total stake
  genesisMaxUpdateProposalSize: 700 # 700 bytes
  genesisUpdateProposalThd: 0.1 # 10% of total stake
  genesisUpdateImplicit: 10 # slots
  genesisSoftforkInit: 0.9 # 90% of total stake
  genesisSoftforkMin: 0.6 # 60% of total stake
  genesisSoftforkDec: 0.05 # 5% of total stake
  genesisTxFeePolicy:
    txSizeLinear:
      a: 0
      b: 0
  genesisUnlockStakeEpoch: 18446744073709551615 # last epoch (maxBound @Word64)


  # P2P, networking
  defaultPeers: []
  kademliaDumpInterval: 4
  neighboursSendThreshold: 2
  networkDiameter: 3
  networkConnectionTimeout: 2000
  networkWaitLogInterval: 1 # 1s

  ## P2P Security
  mdNoBlocksSlotThreshold: 3 # should be less than 2 * k
  mdNoCommitmentsEpochThreshold: 3

  # GodTossing
  vssMaxTTL: 6 # epochs
  vssMinTTL: 2 # epochs
  mpcSendInterval: 10 # must be less than (2 * k * slotDuration - networkDiameter)

  # Delegation
  lightDlgConfirmationTimeout: 500

  # This value parameterizes size of dlg cache. There are two types of
  # messages: normal messages and confirmation messages. Both of them are
  # limited in size by this value multiplied by some constant. You are
  # advised to look at code if you need exact values, because it may change
  # and most likely nobody will update this comment. 
  #
  # The size is number of elements, not bytes.
  dlgCacheParam: 500

  # Update system
  applicationName: cardano-sl
  applicationVersion: 0
  lastKnownBVMajor: 0
  lastKnownBVMinor: 0
  lastKnownBVAlt: 0

  # Production start time
  productionNetworkStartTime: 0

  # NTP
  ntpResponseTimeout: 7000000 # 7 sec
  ntpPollDelay: 300000000 # 300 sec
  ntpMaxError: 120000000 # 2 mins

  # Misc
  protocolMagic: 50987834
  enhancedMessageTimeout: 360 # 6 mins
  enhancedMessageBroadcast: 2
  messageCacheTimeout: 30
  blockRetrievalQueueSize: 100
  propagationQueueSize: 100
  recoveryHeadersMessage: 20 # should be greater than k

  # Chain quality thresholds
  nonCriticalCQBootstrap: 0.95
  criticalCQBootstrap: 0.8888
  nonCriticalCQ: 0.8
  criticalCQ: 0.654321

  # These constants mostly depend on hardware capabilities
  memPoolLimitRatio: 2 # mem pool will be limited by this value
                       # muliplied by block size limit

  genesisBinSuffix: qa # qa is set here arbitrarily, it won't be actually used


##############################################################################
##                                                                          ##
##   Production config                                                      ##
##                                                                          ##
##############################################################################

prod_base: &prod_base
  <<: *dev

  # the production config is a modification of the development config,
  # so we merge it into the production config using YAML's << syntax

  genesisN: 30000
  genesisMpcThd: 0.02 # 2% of stake
  genesisHeavyDelThd: 0.0003 # 0.03% of stake
  genesisUpdateImplicit: 10000 # slots

  mpcSendInterval: 100
  productionNetworkStartTime: 1490824920
  ntpResponseTimeout: 10000000 # 10 sec
  ntpPollDelay: 60000000 # 1 min

  blockRetrievalQueueSize: 100

qanet_upd: &qanet_upd
  <<: *prod_base

  k: 9
  genesisSlotDurationSec: 15
  networkDiameter: 10
  mdNoBlocksSlotThreshold: 10

  protocolMagic: 50987900
  recoveryHeadersMessage: 100
  genesisBinSuffix: qa

testnet: &testnet
  <<: *prod_base

  k: 2160
  genesisSlotDurationSec: 20
  networkDiameter: 18
  mdNoBlocksSlotThreshold: 18

  protocolMagic: 60987800

  networkWaitLogInterval: 32 # 32s
  recoveryHeadersMessage: 2200

  genesisBinSuffix: tn

testnet_staging: &testnet_staging
  <<: *testnet
  protocolMagic: 60987900

qanet_tns: &qanet_tns
  <<: *testnet_staging

  protocolMagic: 50987900
  genesisBinSuffix: qa

<<<<<<< HEAD
=======
  genesisBinSuffix: tns

travis: &travis
  <<: *qanet_tns

>>>>>>> d2db6e74
##############################################################################
##                                                                          ##
##   Wallet config                                                          ##
##                                                                          ##
##############################################################################

testnet_wallet: &testnet_wallet
  <<: *testnet
  applicationName: csl-daedalus

testnet_staging_wallet: &testnet_staging_wallet
  <<: *testnet_staging
  applicationName: csl-daedalus

qanet_tns_wallet: &qanet_tns_wallet
  <<: *qanet_tns
  applicationName: csl-daedalus

qanet_upd_wallet: &qanet_upd_wallet
  <<: *qanet_upd
  applicationName: csl-daedalus

travis_wallet: &travis_wallet
  <<: *travis
  applicationName: csl-daedalus<|MERGE_RESOLUTION|>--- conflicted
+++ resolved
@@ -161,14 +161,9 @@
   protocolMagic: 50987900
   genesisBinSuffix: qa
 
-<<<<<<< HEAD
-=======
-  genesisBinSuffix: tns
-
 travis: &travis
   <<: *qanet_tns
 
->>>>>>> d2db6e74
 ##############################################################################
 ##                                                                          ##
 ##   Wallet config                                                          ##
