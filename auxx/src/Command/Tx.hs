--- conflicted
+++ resolved
@@ -49,13 +49,9 @@
 import           Pos.Txp                          (TxAux, TxOut (..), TxOutAux (..),
                                                    topsortTxAuxes, txaF)
 import           Pos.Update.Configuration         (HasUpdateConfiguration)
-<<<<<<< HEAD
 import           Pos.Util.CompileInfo             (HasCompileInfo)
 import           Pos.Util.Util                    (maybeThrow)
-import           Pos.Wallet                       (getSecretKeys)
-=======
 import           Pos.Wallet                       (getSecretKeysPlain)
->>>>>>> 824b2303
 
 import           Command.Types                    (SendMode (..),
                                                    SendToAllGenesisParams (..))
