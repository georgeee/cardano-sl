--- conflicted
+++ resolved
@@ -11,30 +11,17 @@
 
 import           Formatting                  (build, sformat, shown, (%))
 import           Mockable                    (handleAll)
-<<<<<<< HEAD
-import           Pos.Communication.Protocol  (SendActions)
-import           System.Wlog                 (logWarning)
-=======
-import           Node                        (SendActions)
 import           System.Wlog                 (logInfo, logWarning)
->>>>>>> bd270895
 import           Universum
 
 import           Pos.Binary.Communication    ()
 import           Pos.Binary.Relay            ()
 import           Pos.Binary.Types            ()
-<<<<<<< HEAD
-
 import           Pos.Communication.Message   ()
+import           Pos.Communication.Protocol  (SendActions)
 import           Pos.Communication.Relay     (DataMsg (..))
-
-import           Pos.Crypto                  (hash)
+import           Pos.Crypto                  (encodeHash, hash)
 import           Pos.DHT.Model               (DHTNode, sendToNode)
-=======
-import           Pos.Communication.BiP       (BiP)
-import           Pos.Crypto                  (encodeHash, hash)
-import           Pos.DHT.Model.Neighbors     (sendToNode)
->>>>>>> bd270895
 import           Pos.Txp.Types.Communication (TxMsgContents (..))
 import           Pos.Types                   (TxAux)
 import           Pos.Update                  (UpId, UpdateProposal, UpdateVote, mkVoteId)
