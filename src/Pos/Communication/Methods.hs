--- conflicted
+++ resolved
@@ -21,30 +21,18 @@
 import           Pos.Binary.Communication    ()
 import           Pos.Binary.Relay            ()
 import           Pos.Binary.Types            ()
-<<<<<<< HEAD
-import           Pos.Communication.BiP       (BiP)
+import           Pos.Communication.Message   ()
+import           Pos.Communication.Protocol  (OutSpecs, SendActions, oneMsgH, toOutSpecs)
+import           Pos.Communication.Relay     (DataMsg (..))
 import           Pos.Crypto                  (encodeHash)
-import           Pos.DHT.Model.Neighbors     (sendToNode)
+import           Pos.DHT.Model               (DHTNode, sendToNode)
 import           Pos.Txp.Types.Communication (TxMsgContents (..))
 import           Pos.Types                   (TxAux)
 import           Pos.Update                  (UpId, UpdateProposal, UpdateVote)
-import           Pos.Util.Relay              (DataMsg (..))
-import           Pos.Util.TimeWarp           (NetworkAddress)
-=======
-import           Pos.Communication.Message   ()
-import           Pos.Communication.Protocol  (OutSpecs, SendActions, oneMsgH, toOutSpecs)
-import           Pos.Communication.Relay     (DataMsg (..))
-import           Pos.Crypto                  (encodeHash, hash)
-import           Pos.DHT.Model               (DHTNode, sendToNode)
-import           Pos.Txp.Types.Communication (TxMsgContents (..))
-import           Pos.Types                   (TxAux, TxId)
-import           Pos.Update                  (UpId, UpdateProposal, UpdateVote, VoteId,
-                                              mkVoteId)
->>>>>>> 41162d6e
 import           Pos.WorkMode                (MinWorkMode)
 
 sendTxOuts :: OutSpecs
-sendTxOuts = toOutSpecs [ oneMsgH (Proxy :: Proxy (DataMsg TxId TxMsgContents)) ]
+sendTxOuts = toOutSpecs [ oneMsgH (Proxy :: Proxy (DataMsg TxMsgContents)) ]
 
 -- | Send Tx to given address.
 sendTx :: (MinWorkMode m) => SendActions m -> DHTNode -> TxAux -> m ()
@@ -55,7 +43,7 @@
       logWarning $ sformat ("Error sending tx "%build%" to "%shown%": "%shown) tx addr e
 
 sendVoteOuts :: OutSpecs
-sendVoteOuts = toOutSpecs [ oneMsgH (Proxy :: Proxy (DataMsg VoteId UpdateVote)) ]
+sendVoteOuts = toOutSpecs [ oneMsgH (Proxy :: Proxy (DataMsg UpdateVote)) ]
 
 -- Send UpdateVote to given address.
 sendVote :: (MinWorkMode m) => SendActions m -> DHTNode -> UpdateVote -> m ()
@@ -67,7 +55,7 @@
         sformat ("Error sending UpdateVote "%build%" to "%shown%": "%shown) vote addr e
 
 sendProposalOuts :: OutSpecs
-sendProposalOuts = toOutSpecs [ oneMsgH (Proxy :: Proxy (DataMsg UpId (UpdateProposal, [UpdateVote]))) ]
+sendProposalOuts = toOutSpecs [ oneMsgH (Proxy :: Proxy (DataMsg (UpdateProposal, [UpdateVote]))) ]
 
 -- Send UpdateProposal to given address.
 sendUpdateProposal
