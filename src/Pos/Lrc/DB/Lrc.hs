-- | Higher-level functionality of LRC DB.

module Pos.Lrc.DB.Lrc
       ( prepareLrcDB
       ) where

import           Universum

import           Ether.Internal      (HasLens (..))

import           Pos.Context.Context (GenesisUtxo)
import           Pos.DB.Class        (MonadDB)
import           Pos.DB.Error        (DBError (..))
import           Pos.Lrc.DB.Common   (prepareLrcCommon)
import           Pos.Lrc.DB.Issuers  (prepareLrcIssuers)
import           Pos.Lrc.DB.Leaders  (prepareLrcLeaders)
import           Pos.Lrc.DB.Richmen  (getRichmenUS, prepareLrcRichmen)
import           Pos.Lrc.DB.Seed     (prepareLrcSeed)
import           Pos.Util            (maybeThrow)

-- | Put missing initial data into LRC DB.
prepareLrcDB
<<<<<<< HEAD
    :: ( Ether.MonadReader' GenesisUtxo m
=======
    :: ( MonadReader ctx m
       , HasLens GenesisStakes ctx GenesisStakes
       , HasLens GenesisUtxo ctx GenesisUtxo
>>>>>>> 61fc4515
       , MonadDB m
       )
    => m ()
prepareLrcDB = do
    prepareLrcLeaders
    prepareLrcRichmen
    let cantReadErr =
            DBMalformed "Can't read richmen US after richmen initialization"
    totalStake <- fst <$> (maybeThrow cantReadErr =<< getRichmenUS 0)
    prepareLrcIssuers totalStake
    prepareLrcSeed
    prepareLrcCommon<|MERGE_RESOLUTION|>--- conflicted
+++ resolved
@@ -20,13 +20,8 @@
 
 -- | Put missing initial data into LRC DB.
 prepareLrcDB
-<<<<<<< HEAD
-    :: ( Ether.MonadReader' GenesisUtxo m
-=======
     :: ( MonadReader ctx m
-       , HasLens GenesisStakes ctx GenesisStakes
        , HasLens GenesisUtxo ctx GenesisUtxo
->>>>>>> 61fc4515
        , MonadDB m
        )
     => m ()
