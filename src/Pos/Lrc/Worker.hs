--- conflicted
+++ resolved
@@ -45,14 +45,9 @@
                                              getEpochOrSlot)
 import           Pos.Update.DB              (getConfirmedBVStates)
 import           Pos.Update.Poll.Types      (BlockVersionState (..))
-<<<<<<< HEAD
-import           Pos.Util                   (NewestFirst (..), logWarningWaitLinear,
-                                             toOldestFirst)
-import           Pos.Util.Context           (askContext)
-=======
 import           Pos.Util                   (logWarningWaitLinear)
 import           Pos.Util.Chrono            (NewestFirst (..), toOldestFirst)
->>>>>>> 8fa16f57
+import           Pos.Util.Context           (askContext)
 import           Pos.WorkMode               (WorkMode)
 
 lrcOnNewSlotWorker
