{-# LANGUAGE CPP             #-}
{-# LANGUAGE TemplateHaskell #-}

-- | Secret key file storage and management functions based on file
-- locking.

#if !defined(mingw32_HOST_OS)
#define POSIX
#endif

module Pos.Util.UserSecret
       ( UserSecret
       , usKeys
       , usVss
       , usWalletSet
       , usPrimKey
       , getUSPath
       , simpleUserSecret
       , initializeUserSecret
       , readUserSecret
       , peekUserSecret
       , takeUserSecret
       , writeUserSecret
       , writeUserSecretRelease

       , UserSecretDecodingError (..)
       , ensureModeIs600
       ) where

<<<<<<< HEAD
import           Control.Exception          (onException)
import           Control.Lens               (makeLenses, to)
import qualified Data.ByteString            as BS
import           Data.Default               (Default (..))
import           Formatting                 (build, formatToString, (%))
=======
import           Control.Lens          (makeLenses, to)
import           Control.Monad.Catch   (onException)
import           Data.Binary.Get       (label)
import qualified Data.ByteString.Lazy  as BSL
import           Data.Default          (Default (..))
import qualified Data.Text.Buildable
import           Formatting            (bprint, build, formatToString, (%))
>>>>>>> 24ef0304
import qualified Prelude
import           Serokell.Util.Text    (listJson)
import           System.FileLock       (FileLock, SharedExclusive (..), lockFile,
                                        unlockFile, withFileLock)
import qualified Turtle                as T
import           Universum

<<<<<<< HEAD
import           Pos.Binary.Class           (Bi (..), decodeFull, encode, label, labelS,
                                             putField)
import           Pos.Binary.Crypto          ()
import           Pos.Crypto                 (EncryptedSecretKey, SecretKey, VssKeyPair)
=======
import           Pos.Binary.Class      (Bi (..), decodeFull, encode)
import           Pos.Binary.Crypto     ()
import           Pos.Crypto            (EncryptedSecretKey, SecretKey, VssKeyPair)
>>>>>>> 24ef0304

import           Pos.Types             (Address)
import           System.Directory      (renameFile)
import           System.FilePath       (takeDirectory, takeFileName)
import           System.IO             (hClose)
import           System.IO.Temp        (openBinaryTempFile)
import           System.Wlog           (WithLogger)

import           Pos.Wallet.Web.Secret (WalletUserSecret)

#ifdef POSIX
import           Formatting            (oct, sformat)
import qualified System.Posix.Files    as PSX
import qualified System.Posix.Types    as PSX (FileMode)
import           System.Wlog           (logWarning)
#endif

-- Because of the Formatting import
{-# ANN module ("HLint: ignore Use fewer imports" :: Text) #-}

-- | User secret data. Includes secret keys only for now (not
-- including auxiliary @_usPath@).
data UserSecret = UserSecret
    { _usKeys      :: [EncryptedSecretKey]
    , _usPrimKey   :: Maybe SecretKey
    , _usVss       :: Maybe VssKeyPair
    , _usWalletSet :: Maybe WalletUserSecret
    , _usPath      :: FilePath
    , _usLock      :: Maybe FileLock
    }

makeLenses ''UserSecret

-- | Show instance to be able to include it into NodeParams
instance Bi Address => Show UserSecret where
    show UserSecret {..} =
        formatToString
            ("UserSecret { _usKeys = "%listJson%", _usVss = "%build%
             ", _usPath = "%build%", _usWalletSet = "%build%"}")
            _usKeys
            _usVss
            _usPath
            _usWalletSet

newtype UserSecretDecodingError = UserSecretDecodingError Text
    deriving (Show)

instance Exception UserSecretDecodingError

instance Buildable UserSecretDecodingError where
    build (UserSecretDecodingError msg) =
        "Failed to decode user secret: " <> bprint build msg


-- | Path of lock file for the provided path.
lockFilePath :: FilePath -> FilePath
lockFilePath = (<> ".lock")

-- | Checks if this user secret instance can be dumped back to
-- file. If not, using 'writeUserSecret' and 'writeUserSecretRelease'
-- will result in error.
canWrite :: UserSecret -> Bool
canWrite u = u ^. usLock . to isJust

getUSPath :: UserSecret -> FilePath
getUSPath = flip (^.) usPath

-- | Create a simple UserSecret from secret key and file path
simpleUserSecret :: SecretKey -> FilePath -> UserSecret
simpleUserSecret sk fp = def & usPrimKey .~ Just sk & usPath .~ fp

instance Default UserSecret where
    def = UserSecret [] Nothing Nothing Nothing "" Nothing

-- | It's not network/system-related, so instance shouldn't be under
-- @Pos.Binary.*@.
instance Bi UserSecret where
    sizeNPut = labelS "UserSecret" $
        putField _usVss <>
        putField _usPrimKey <>
        putField _usKeys <>
        putField _usWalletSet
    get = label "UserSecret" $ do
        vss <- get
        pkey <- get
        keys <- get
        wset <- get
        return $ def
            & usVss .~ vss
            & usPrimKey .~ pkey
            & usKeys .~ keys
            & usWalletSet .~ wset

#ifdef POSIX
-- | Constant that defines file mode 600 (readable & writable only by owner).
mode600 :: PSX.FileMode
mode600 = PSX.unionFileModes PSX.ownerReadMode PSX.ownerWriteMode

-- | Return only the access part of the file mode (like owner:rw-, etc).
getAccessMode :: (MonadIO m) => FilePath -> m PSX.FileMode
getAccessMode path = do
    mode <- liftIO $ PSX.fileMode <$> PSX.getFileStatus path
    return $ PSX.intersectFileModes mode PSX.accessModes

-- | Set mode 600 on a given file, regardless of its current mode.
setMode600 :: (MonadIO m) => FilePath -> m ()
setMode600 path = liftIO $ PSX.setFileMode path mode600
#endif

ensureModeIs600 :: (MonadIO m, WithLogger m) => FilePath -> m ()
#ifdef POSIX
ensureModeIs600 path = do
    accessMode <- getAccessMode path
    unless (accessMode == mode600) $ do
        logWarning $
            sformat ("Key file at "%build%" has access mode "%oct%" instead of 600. Fixing it automatically.")
            path accessMode
        setMode600 path
#else
ensureModeIs600 _ = do
    pure ()
#endif

-- | Create user secret file at the given path, but only when one doesn't
-- already exist.
initializeUserSecret :: (MonadIO m, WithLogger m) => FilePath -> m ()
initializeUserSecret secretPath = do
    exists <- T.testfile (fromString secretPath)
#ifdef POSIX
    if exists
    then ensureModeIs600 secretPath
    else do
        createEmptyFile secretPath
        setMode600 secretPath
#else
    unless exists $ createEmptyFile secretPath
#endif
  where
    createEmptyFile :: (MonadIO m) => FilePath -> m ()
    createEmptyFile filePath = T.output (fromString filePath) empty

-- | Reads user secret from file, assuming that file exists,
-- and has mode 600, throws exception in other case
readUserSecret :: (MonadIO m, WithLogger m) => FilePath -> m UserSecret
readUserSecret path = do
#ifdef POSIX
    ensureModeIs600 path
#endif
    takeReadLock path $ do
<<<<<<< HEAD
        content <- either (throwM . RequestError) pure . decodeFull =<< BS.readFile path
=======
        content <- either (throwM . UserSecretDecodingError . toText) pure .
                   decodeFull =<< BSL.readFile path
>>>>>>> 24ef0304
        pure $ content & usPath .~ path

-- | Reads user secret from the given file.
-- If the file does not exist/is empty, returns empty user secret
peekUserSecret :: (MonadIO m, WithLogger m) => FilePath -> m UserSecret
peekUserSecret path = do
    initializeUserSecret path
    takeReadLock path $ do
        econtent <- decodeFull <$> BS.readFile path
        pure $ either (const def) identity econtent & usPath .~ path

-- | Read user secret putting an exclusive lock on it. To unlock, use
-- 'writeUserSecretRelease'.
takeUserSecret :: (MonadIO m, WithLogger m) => FilePath -> m UserSecret
takeUserSecret path = do
    initializeUserSecret path
    liftIO $ do
        l <- lockFile (lockFilePath path) Exclusive
        econtent <- decodeFull <$> BS.readFile path
        pure $ either (const def) identity econtent
            & usPath .~ path
            & usLock .~ Just l

-- | Writes user secret .
writeUserSecret :: (MonadIO m) => UserSecret -> m ()
writeUserSecret u
    | canWrite u = liftIO $ fail "writeUserSecret: UserSecret is already locked"
    | otherwise = liftIO $ withFileLock (lockFilePath $ u ^. usPath) Exclusive $ const $ writeRaw u

-- | Writes user secret and releases the lock. UserSecret can't be
-- used after this function call anymore.
writeUserSecretRelease :: (MonadFail m, MonadIO m) => UserSecret -> m ()
writeUserSecretRelease u
    | not (canWrite u) = fail "writeUserSecretRelease: UserSecret is not writable"
    | otherwise = liftIO $ do
          writeRaw u
          unlockFile
            (fromMaybe (error "writeUserSecretRelease: incorrect UserSecret") $
            u ^. usLock)

-- | Helper for writing secret to file
writeRaw :: UserSecret -> IO ()
writeRaw u = do
    let path = u ^. usPath
    -- On POSIX platforms, openBinaryTempFile guarantees that the file
    -- will be created with mode 600.
    -- If openBinaryTempFile throws, we want to propagate this exception,
    -- hence no handler.
    (tempPath, tempHandle) <-
        openBinaryTempFile (takeDirectory path) (takeFileName path)

    -- onException rethrows the exception after calling the handler.
    BS.hPut tempHandle (encode u) `onException` do
        hClose tempHandle

    hClose tempHandle
    renameFile tempPath path

-- | Helper for taking shared lock on file
takeReadLock :: MonadIO m => FilePath -> IO a -> m a
takeReadLock path = liftIO . withFileLock (lockFilePath path) Shared . const<|MERGE_RESOLUTION|>--- conflicted
+++ resolved
@@ -27,21 +27,12 @@
        , ensureModeIs600
        ) where
 
-<<<<<<< HEAD
-import           Control.Exception          (onException)
-import           Control.Lens               (makeLenses, to)
-import qualified Data.ByteString            as BS
-import           Data.Default               (Default (..))
-import           Formatting                 (build, formatToString, (%))
-=======
+import           Control.Exception     (onException)
 import           Control.Lens          (makeLenses, to)
-import           Control.Monad.Catch   (onException)
-import           Data.Binary.Get       (label)
-import qualified Data.ByteString.Lazy  as BSL
+import qualified Data.ByteString       as BS
 import           Data.Default          (Default (..))
 import qualified Data.Text.Buildable
 import           Formatting            (bprint, build, formatToString, (%))
->>>>>>> 24ef0304
 import qualified Prelude
 import           Serokell.Util.Text    (listJson)
 import           System.FileLock       (FileLock, SharedExclusive (..), lockFile,
@@ -49,16 +40,10 @@
 import qualified Turtle                as T
 import           Universum
 
-<<<<<<< HEAD
-import           Pos.Binary.Class           (Bi (..), decodeFull, encode, label, labelS,
-                                             putField)
-import           Pos.Binary.Crypto          ()
-import           Pos.Crypto                 (EncryptedSecretKey, SecretKey, VssKeyPair)
-=======
-import           Pos.Binary.Class      (Bi (..), decodeFull, encode)
+import           Pos.Binary.Class      (Bi (..), decodeFull, encode, label, labelS,
+                                        putField)
 import           Pos.Binary.Crypto     ()
 import           Pos.Crypto            (EncryptedSecretKey, SecretKey, VssKeyPair)
->>>>>>> 24ef0304
 
 import           Pos.Types             (Address)
 import           System.Directory      (renameFile)
@@ -208,12 +193,8 @@
     ensureModeIs600 path
 #endif
     takeReadLock path $ do
-<<<<<<< HEAD
-        content <- either (throwM . RequestError) pure . decodeFull =<< BS.readFile path
-=======
         content <- either (throwM . UserSecretDecodingError . toText) pure .
-                   decodeFull =<< BSL.readFile path
->>>>>>> 24ef0304
+                   decodeFull =<< BS.readFile path
         pure $ content & usPath .~ path
 
 -- | Reads user secret from the given file.
