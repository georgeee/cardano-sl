--- conflicted
+++ resolved
@@ -60,13 +60,8 @@
     ]
   where
     properSlottingWorkers =
-<<<<<<< HEAD
-       fst (recoveryCommGuard (localWorker logNewSlotWorker)) :
+       fst (localWorker (recoveryCommGuard logNewSlotWorker)) :
        map (fst . localWorker) (slottingWorkers ncSlottingContext)
-=======
-       fst (localWorker (recoveryCommGuard logNewSlotWorker)) :
-       map (fst . localWorker) slottingWorkers
->>>>>>> 23ae3dc7
     wrap' lname = first (map $ wrapActionSpec $ "worker" <> lname)
 
 -- FIXME this shouldn't be needed.
