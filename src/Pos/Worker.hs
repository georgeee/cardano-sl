--- conflicted
+++ resolved
@@ -13,8 +13,8 @@
 import           Universum
 
 import           Pos.Block.Worker        (blkWorkers)
-import           Pos.Communication       (SendActions, SysStartResponse (..), Worker,
-                                          withWaitLog, worker)
+import           Pos.Communication       (SysStartResponse (..), Worker, withWaitLog,
+                                          worker)
 import           Pos.Constants           (sysTimeBroadcastSlots)
 import           Pos.Context             (NodeContext (..), getNodeContext,
                                           setNtpLastSlot)
@@ -27,12 +27,7 @@
 import           Pos.Ssc.Class.Workers   (SscWorkersClass, sscWorkers)
 import           Pos.Types               (SlotId, flattenSlotId, slotIdF)
 import           Pos.Update              (usWorkers)
-<<<<<<< HEAD
 import           Pos.Util                (waitRandomInterval)
-=======
-import           Pos.Util                (sendActionsWithTimeLimit, waitRandomInterval,
-                                          withWaitLog)
->>>>>>> bd270895
 import           Pos.Util.TimeWarp       (ms)
 import           Pos.Worker.Stats        (statsWorkers)
 import           Pos.WorkMode            (WorkMode)
