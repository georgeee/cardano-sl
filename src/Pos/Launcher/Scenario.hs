--- conflicted
+++ resolved
@@ -23,13 +23,8 @@
 
 import           Pos.Communication  (ActionSpec (..), OutSpecs, WorkerSpec,
                                      wrapActionSpec)
-<<<<<<< HEAD
-import           Pos.Context        (BlkSemaphore (..), npPubKeyAddress, npPublicKey)
-=======
 import           Pos.Context        (BlkSemaphore (..), getOurPubKeyAddress,
                                      getOurPublicKey)
-import           Pos.DB.Class       (MonadDBCore)
->>>>>>> ed6db6c8
 import qualified Pos.DB.GState      as GS
 import           Pos.Delegation     (initDelegation)
 import           Pos.Lrc.Context    (LrcSyncData (..), lcLrcSync)
@@ -51,12 +46,8 @@
 -- Initialization, running of workers, running of plugins.
 runNode'
     :: forall ssc m.
-<<<<<<< HEAD
-       (SscConstraint ssc, WorkMode ssc m)
-=======
        ( SscConstraint ssc, SecurityWorkersClass ssc
-       , WorkMode ssc m, MonadDBCore m )
->>>>>>> ed6db6c8
+       , WorkMode ssc m )
     => [WorkerSpec m]
     -> WorkerSpec m
 runNode' plugins' = ActionSpec $ \vI sendActions -> do
@@ -94,12 +85,8 @@
 -- | Entry point of full node.
 -- Initialization, running of workers, running of plugins.
 runNode
-<<<<<<< HEAD
-    :: (SscConstraint ssc, WorkMode ssc m)
-=======
     :: ( SscConstraint ssc, SecurityWorkersClass ssc
-       , WorkMode ssc m, MonadDBCore m )
->>>>>>> ed6db6c8
+       , WorkMode ssc m )
     => ([WorkerSpec m], OutSpecs)
     -> (WorkerSpec m, OutSpecs)
 runNode (plugins', plOuts) = (,plOuts <> wOuts) $ runNode' $ workers' ++ plugins''
