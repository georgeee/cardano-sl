--- conflicted
+++ resolved
@@ -97,7 +97,6 @@
 import           Pos.Txp.DB                   (genesisFakeTotalStake,
                                                runBalanceIterBootstrap)
 import           Pos.Txp.MemState             (TxpHolderTag)
-import           Pos.Util                     (withMaybeFile)
 import           Pos.Wallet.WalletMode        (runBlockchainInfoRedirect,
                                                runUpdatesRedirect)
 #ifdef WITH_EXPLORER
@@ -108,10 +107,10 @@
 import           Pos.Update.Context           (UpdateContext (..))
 import qualified Pos.Update.DB                as GState
 import           Pos.Update.MemState          (newMemVar)
+import           Pos.Util                     (withMaybeFile)
 import           Pos.Util.Concurrent.RWVar    as RWV
 import           Pos.Util.UserSecret          (usKeys)
-import           Pos.Util.TimeWarp            (CanJsonLog, runJsonLogT', 
-                                               runWithoutJsonLogT)
+import           Pos.Util.TimeWarp            (runJsonLogT', runWithoutJsonLogT)
 import           Pos.Worker                   (allWorkersCount)
 import           Pos.WorkMode                 (RealMode (..), ServiceMode (..), WorkMode)
 
@@ -171,76 +170,9 @@
     -> OutSpecs
     -> ActionSpec (RealMode ssc) a
     -> Production a
-<<<<<<< HEAD
-runRawRealMode transport np@NodeParams {..} sscnp listeners outSpecs (ActionSpec action) =
+runRealModeDo discoveryCtx transport np@NodeParams {..} sscnp listeners outSpecs (ActionSpec action) =
     withMaybeFile npJLFile WriteMode $ \mJLHandle ->
-        runJsonLogT' mJLHandle $ do
-            usingLoggerName lpRunnerTag $ do
-                initNC <- untag @ssc sscCreateNodeContext sscnp
-                modernDBs <- openNodeDBs npRebuildDb npDbPathM
-                let allWorkersNum = allWorkersCount @ssc @(ProductionMode ssc) :: Int
-                -- TODO [CSL-775] ideally initialization logic should be in scenario.
-                runCH @ssc allWorkersNum np initNC modernDBs .
-                    flip Ether.runReaderT' modernDBs .
-                    runDBPureRedirect .
-                    runBlockDBRedirect $
-                    initNodeDBs @ssc
-                initTip <- Ether.runReaderT' (runDBPureRedirect getTip) modernDBs
-                stateM <- liftIO SM.newIO
-                stateM_ <- liftIO SM.newIO
-                slottingVar <-
-                    Ether.runReaderT'
-                        (runDBPureRedirect $ mkSlottingVar npSystemStart)
-                        modernDBs
-                txpVar <- mkTxpLocalData mempty initTip
-                ntpSlottingVar <- mkNtpSlottingVar
-                dlgVar <- RWV.new def
-
-                -- TODO [CSL-775] need an effect-free way of running this into IO.
-                let runIO :: forall t . RawRealMode ssc t -> IO t
-                    runIO (RawRealMode act) =
-                       runProduction .
-                           runJsonLogT' mJLHandle .
-                           usingLoggerName lpRunnerTag .
-                           runCH @ssc allWorkersNum np initNC modernDBs .
-                           flip Ether.runReadersT
-                              ( Tagged @NodeDBs modernDBs
-                              , Tagged @SlottingVar slottingVar
-                              , Tagged @(Bool, NtpSlottingVar) (npUseNTP, ntpSlottingVar)
-                              , Tagged @SscMemTag bottomSscState
-                              , Tagged @TxpHolderTag txpVar
-                              , Tagged @DelegationVar dlgVar
-                              , Tagged @PeerStateTag stateM_
-                              ) .
-                           runDBPureRedirect .
-                           runBlockDBRedirect .
-                           runSlotsDataRedirect .
-                           runSlotsRedirect .
-                           runBalancesRedirect .
-                           runTxHistoryRedirect .
-                           runPeerStateRedirect .
-                           runGStateCoreRedirect .
-                           runUpdatesRedirect .
-                           runBlockchainInfoRedirect .
-                           runBListenerStub $
-                           act
-
-                ekgStore <- liftIO $ Metrics.newStore
-                -- To start monitoring, add the time-warp metrics and the GC
-                -- metrics then spin up the server.
-                let startMonitoring node' = case lpEkgPort of
-                        Nothing   -> return Nothing
-                        Just port -> Just <$> do
-                             ekgStore' <- setupMonitor runIO node' ekgStore
-                             liftIO $ Metrics.registerGcMetrics ekgStore'
-                             liftIO $ Monitoring.forkServerWith ekgStore' "127.0.0.1" port
-
-                let stopMonitoring it = whenJust it stopMonitor
-
-                sscState <-
-                   runCH @ssc allWorkersNum np initNC modernDBs .
-=======
-runRealModeDo discoveryCtx transport np@NodeParams {..} sscnp listeners outSpecs (ActionSpec action) =
+    runJsonLogT' mJLHandle $ 
     usingLoggerName lpRunnerTag $ do
         initNC <- untag @ssc sscCreateNodeContext sscnp
         modernDBs <- openNodeDBs npRebuildDb npDbPathM
@@ -267,28 +199,18 @@
         let runIO :: forall t . RealMode ssc t -> IO t
             runIO (RealMode act) =
                runProduction .
+                   runJsonLogT' mJLHandle .
                    usingLoggerName lpRunnerTag .
                    runCHHere .
->>>>>>> a1174e46
                    flip Ether.runReadersT
-                       ( Tagged @NodeDBs modernDBs
-                       , Tagged @SlottingVar slottingVar
-                       , Tagged @(Bool, NtpSlottingVar) (npUseNTP, ntpSlottingVar)
-                       ) .
-                   runSlotsDataRedirect .
-                   runSlotsRedirect .
-                   runDBPureRedirect $
-                   mkSscState @ssc
-                runCH allWorkersNum np initNC modernDBs .
-                   flip Ether.runReadersT
-                       ( Tagged @NodeDBs modernDBs
-                       , Tagged @SlottingVar slottingVar
-                       , Tagged @(Bool, NtpSlottingVar) (npUseNTP, ntpSlottingVar)
-                       , Tagged @SscMemTag sscState
-                       , Tagged @TxpHolderTag txpVar
-                       , Tagged @DelegationVar dlgVar
-                       , Tagged @PeerStateTag stateM
-                       ) .
+                      ( Tagged @NodeDBs modernDBs
+                      , Tagged @SlottingVar slottingVar
+                      , Tagged @(Bool, NtpSlottingVar) (npUseNTP, ntpSlottingVar)
+                      , Tagged @SscMemTag bottomSscState
+                      , Tagged @TxpHolderTag txpVar
+                      , Tagged @DelegationVar dlgVar
+                      , Tagged @PeerStateTag stateM_
+                      ) .
                    runDBPureRedirect .
                    runBlockDBRedirect .
                    runSlotsDataRedirect .
@@ -300,12 +222,6 @@
                    runGStateCoreRedirect .
                    runUpdatesRedirect .
                    runBlockchainInfoRedirect .
-<<<<<<< HEAD
-                   runBListenerStub .
-                   (\(RawRealMode m) -> m) .
-                   runServer transport listeners outSpecs startMonitoring stopMonitoring . ActionSpec $
-                       \vI sa -> nodeStartMsg npBaseParams >> action vI sa
-=======
                    runBListenerStub $
                    act
 
@@ -357,7 +273,6 @@
            (\(RealMode m) -> m) .
            runServer transport listeners outSpecs startMonitoring stopMonitoring . ActionSpec $
                \vI sa -> nodeStartMsg npBaseParams >> action vI sa
->>>>>>> a1174e46
   where
     LoggingParams {..} = bpLoggingParams npBaseParams
 {-# NOINLINE runRealMode #-}
@@ -430,7 +345,6 @@
        ( SscConstraint ssc
        , SecurityWorkersClass ssc
        , MonadIO m
-       , CanJsonLog m
        , MonadCatch m
        , Mockable CurrentTime m)
     => Int
@@ -442,8 +356,6 @@
     -> m a
 runCH allWorkersNum discoveryCtx params@NodeParams {..} sscNodeContext db act = do
     ncLoggerConfig <- getRealLoggerConfig $ bpLoggingParams npBaseParams
-    --ncJLFile <- JLFile <$>
-    --    liftIO (maybe (pure Nothing) (fmap Just . newMVar) npJLFile)
     ncBlkSemaphore <- BlkSemaphore <$> newEmptyMVar
     ucUpdateSemaphore <- newEmptyMVar
 
