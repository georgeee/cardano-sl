--- conflicted
+++ resolved
@@ -21,15 +21,7 @@
        , genesisSeed
        , genesisBalances
        , accountGenesisIndex
-<<<<<<< HEAD
        , wAddressGenesisIndex
-       -- ** Genesis data used in development mode
-       , genesisDevKeyPairs
-       , genesisDevPublicKeys
-       , genesisDevSecretKeys
-       , genesisDevHdwSecretKeys
-=======
->>>>>>> 3a6ac3c5
 
        -- * Ssc
        , genesisLeaders
