{-# LANGUAGE ConstraintKinds     #-}
{-# LANGUAGE FlexibleContexts    #-}
{-# LANGUAGE RankNTypes          #-}
{-# LANGUAGE ScopedTypeVariables #-}
{-# LANGUAGE StandaloneDeriving  #-}
{-# LANGUAGE TypeOperators       #-}

-- | Wallet web server.

module Pos.Wallet.Web.Server.Methods
       ( walletApplication
       , walletServer
       ) where

import           Control.Lens               (view, _2)
import           Data.List                  (elemIndex, (!!))
import           Formatting                 (ords, sformat, stext, (%))
import           Network.Wai                (Application)
import           Servant.API                ((:<|>) ((:<|>)),
                                             FromHttpApiData (parseUrlPiece), addHeader)
import           Servant.Server             (Handler, ServantErr (errBody), Server,
                                             ServerT, err404, serve)
import           Servant.Utils.Enter        ((:~>) (..), enter)
import           System.Wlog                (logInfo)
import           Universum

import           Pos.Crypto                 (toPublic)
import           Pos.DHT.Model              (dhtAddr, getKnownPeers)
import           Pos.Types                  (Address, Coin (Coin), Tx, TxOut (..),
                                             addressF, coinF, decodeTextAddress,
                                             makePubKeyAddress)

import           Pos.Aeson.ClientTypes      ()
import           Pos.Wallet.KeyStorage      (MonadKeys (..), newSecretKey)
import           Pos.Wallet.Tx              (submitTx)
import           Pos.Wallet.WalletMode      (WalletMode, getBalance, getTxHistory)
import           Pos.Wallet.Web.Api         (Cors, WalletApi, walletApi)
import           Pos.Wallet.Web.ClientTypes (CAddress, CWallet (..), CWalletMeta (..),
                                             addressToCAddress, cAddressToAddress)
import           Pos.Wallet.Web.State       (MonadWalletWebDB (..), WalletWebDB,
                                             addWalletMeta, closeState, getWalletMeta,
                                             openState, removeWallet, runWalletWebDB)



----------------------------------------------------------------------------
-- Top level functionality
----------------------------------------------------------------------------

walletApplication
    :: WalletMode ssc m
    => WalletWebDB m (Server WalletApi)
    -> FilePath
    -> m Application
walletApplication server daedalusDbPath = bracket openDB closeDB $ \ws ->
    runWalletWebDB ws server >>= return . serve walletApi
  where openDB = openState True daedalusDbPath
        closeDB = closeState

walletServer
    :: WalletMode ssc m
    => WalletWebDB m (WalletWebDB m :~> Handler)
    -> WalletWebDB m (Server WalletApi)
walletServer nat = flip enter servantHandlers <$> nat

----------------------------------------------------------------------------
-- Handlers
----------------------------------------------------------------------------

type WalletWebMode ssc m
    = ( WalletMode ssc m
      , MonadWalletWebDB m
      )

servantHandlers :: WalletWebMode ssc m => ServerT WalletApi m
servantHandlers =
     addCors . getWallet
    :<|>
     addCors getWallets
    :<|>
     (\a b -> addCors . send a b)
    :<|>
     addCors . getHistory
    :<|>
     addCors . newWallet
    :<|>
     (\a -> addCors . updateWallet a)
    :<|>
     addCors . deleteWallet

getAddresses :: WalletWebMode ssc m => m [CAddress]
getAddresses = map addressToCAddress <$> myAddresses

getBalances :: WalletWebMode ssc m => m [(CAddress, Coin)]
getBalances = join $ mapM gb <$> myAddresses
  where gb addr = (,) (addressToCAddress addr) <$> getBalance addr

getWallet :: WalletWebMode ssc m => CAddress -> m CWallet
getWallet cAddr = do
    balance <- getBalance =<< decodeCAddressOrFail cAddr
    meta <- getWalletMeta cAddr >>= maybe noWallet pure
    pure $ CWallet cAddr balance meta
  where
    -- TODO: improve error handling
    noWallet = throwM err404

-- TODO: probably poor naming
decodeCAddressOrFail :: WalletWebMode ssc m => CAddress -> m Address
decodeCAddressOrFail = either wrongAddress pure . cAddressToAddress
  where
    wrongAddress err = throwM err404 {
        errBody = encodeUtf8 $
            sformat ("Error while decoding CAddress: "%stext) err
        }

getWallets :: WalletWebMode ssc m => m [CWallet]
getWallets = join $ mapM getWallet <$> myCAddresses

send :: WalletWebMode ssc m => CAddress -> CAddress -> Coin -> m ()
send srcCAddr dstCAddr c = do
    srcAddr <- decodeCAddressOrFail srcCAddr
    dstAddr <- decodeCAddressOrFail dstCAddr
    idx <- getAddrIdx srcAddr
    sks <- getSecretKeys
    let sk = sks !! idx
    na <- fmap dhtAddr <$> getKnownPeers
    () <$ submitTx sk na [TxOut dstAddr c]
    logInfo $
        sformat ("Successfully sent "%coinF%" from "%ords%" address to "%addressF)
        c idx dstAddr

<<<<<<< HEAD
getHistory :: WalletWebMode ssc m => CAddress -> m [Tx]
getHistory cAddr = map whData <$> (getTxHistory =<< decodeCAddressOrFail cAddr)

newWallet :: WalletWebMode ssc m => CWalletMeta -> m CWallet
newWallet wMeta = do
    cAddr <- newAddress
    addWalletMeta cAddr wMeta
    getWallet cAddr
  where
    newAddress = addressToCAddress . makePubKeyAddress . toPublic <$> newSecretKey

updateWallet :: WalletWebMode ssc m => CAddress -> CWalletMeta -> m CWallet
updateWallet cAddr wMeta = do
    addWalletMeta cAddr wMeta
    getWallet cAddr

deleteWallet :: WalletWebMode ssc m => CAddress -> m ()
deleteWallet cAddr = do
    removeWallet cAddr
    deleteAddress =<< decodeCAddressOrFail cAddr
  where
    deleteAddress addr = do
        idx <- getAddrIdx addr
        deleteSecretKey $ fromIntegral idx
=======
getHistory :: WalletWebMode ssc m => Address -> m [Tx]
getHistory addr = map (view _2) <$> getTxHistory addr

newAddress :: WalletWebMode ssc m => m CAddress
newAddress = addressToCAddress . makePubKeyAddress . toPublic <$> newSecretKey

deleteAddress :: WalletWebMode ssc m => Address -> m ()
deleteAddress addr = do
    idx <- getAddrIdx addr
    deleteSecretKey $ fromIntegral idx
>>>>>>> fde27be6

----------------------------------------------------------------------------
-- Helpers
----------------------------------------------------------------------------

myAddresses :: MonadKeys m => m [Address]
myAddresses = map (makePubKeyAddress . toPublic) <$> getSecretKeys

myCAddresses :: MonadKeys m => m [CAddress]
myCAddresses = map addressToCAddress <$> myAddresses

getAddrIdx :: WalletWebMode ssc m => Address -> m Int
getAddrIdx addr = elemIndex addr <$> myAddresses >>= maybe notFound return
  where notFound = throwM err404 {
            errBody = encodeUtf8 $
                sformat ("Address "%addressF%" is not found in wallet") $ addr
            }

addCors :: Monad m => m a -> m (Cors a)
addCors = fmap (addHeader "*")

----------------------------------------------------------------------------
-- Orphan instances
----------------------------------------------------------------------------

deriving instance FromHttpApiData Coin

instance FromHttpApiData Address where
    parseUrlPiece = decodeTextAddress

instance FromHttpApiData CAddress where
    parseUrlPiece = fmap addressToCAddress . decodeTextAddress<|MERGE_RESOLUTION|>--- conflicted
+++ resolved
@@ -129,9 +129,8 @@
         sformat ("Successfully sent "%coinF%" from "%ords%" address to "%addressF)
         c idx dstAddr
 
-<<<<<<< HEAD
 getHistory :: WalletWebMode ssc m => CAddress -> m [Tx]
-getHistory cAddr = map whData <$> (getTxHistory =<< decodeCAddressOrFail cAddr)
+getHistory cAddr = map (view _2) <$> (getTxHistory =<< decodeCAddressOrFail cAddr)
 
 newWallet :: WalletWebMode ssc m => CWalletMeta -> m CWallet
 newWallet wMeta = do
@@ -154,18 +153,6 @@
     deleteAddress addr = do
         idx <- getAddrIdx addr
         deleteSecretKey $ fromIntegral idx
-=======
-getHistory :: WalletWebMode ssc m => Address -> m [Tx]
-getHistory addr = map (view _2) <$> getTxHistory addr
-
-newAddress :: WalletWebMode ssc m => m CAddress
-newAddress = addressToCAddress . makePubKeyAddress . toPublic <$> newSecretKey
-
-deleteAddress :: WalletWebMode ssc m => Address -> m ()
-deleteAddress addr = do
-    idx <- getAddrIdx addr
-    deleteSecretKey $ fromIntegral idx
->>>>>>> fde27be6
 
 ----------------------------------------------------------------------------
 -- Helpers
