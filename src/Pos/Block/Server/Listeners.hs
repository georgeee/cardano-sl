{-# LANGUAGE AllowAmbiguousTypes   #-}
{-# LANGUAGE FlexibleContexts      #-}
{-# LANGUAGE MultiParamTypeClasses #-}
{-# LANGUAGE Rank2Types            #-}
{-# LANGUAGE ScopedTypeVariables   #-}

-- | Server which deals with blocks processing.

module Pos.Block.Server.Listeners
       ( blockListeners
       ) where

import           Data.List.NonEmpty       (NonEmpty ((:|)))
import           Formatting               (sformat, stext, (%))
import           System.Wlog              (logDebug)
import           Universum

import           Pos.Binary.Communication ()
<<<<<<< HEAD
import           Pos.Block.Logic          (ClassifyHeaderRes (..), classifyNewHeader)
import           Pos.Communication.Types  (MsgBlockHeaders (..), MutSocketState,
                                           ResponseMode, SendBlock (..))
import           Pos.Crypto               (shortHashF)
=======
import           Pos.Communication.Types  (MsgBlock (..), MutSocketState, ResponseMode)
>>>>>>> 9a36f7b6
import           Pos.DHT.Model            (ListenerDHT (..), MonadDHTDialog)
import           Pos.Types                (BlockHeader, headerHash)
import           Pos.WorkMode             (WorkMode)

-- | Listeners for requests related to blocks processing.
blockListeners
    :: (MonadDHTDialog (MutSocketState ssc) m, WorkMode ssc m)
    => [ListenerDHT (MutSocketState ssc) m]
blockListeners =
    [ ListenerDHT handleBlockHeaders
    , ListenerDHT handleBlock
    ]

handleBlockHeaders
    :: forall ssc m.
       (ResponseMode ssc m)
    => MsgBlockHeaders ssc -> m ()
handleBlockHeaders (MsgBlockHeaders headers) = do
    -- TODO: decide what to do depending on socket state
    handleUnsolicitedHeaders headers

handleUnsolicitedHeaders
    :: forall ssc m.
       (ResponseMode ssc m)
    => NonEmpty (BlockHeader ssc) -> m ()
handleUnsolicitedHeaders (header :| []) = do
    classificationRes <- classifyNewHeader header
    case classificationRes of
        CHRcontinues -> pass -- TODO: request block
        CHRalternative -> pass -- TODO: request multiple blocks or headers, dunno
        CHRuseless reason ->
            logDebug $
            sformat
                ("Header "%shortHashF%" is useless for the following reason: "%stext)
                (headerHash header) reason
        CHRinvalid _ -> pass -- TODO: ban node for sending invalid block.
-- TODO: ban node for sending more than one unsolicited header.
handleUnsolicitedHeaders _ = pass

handleBlock
    :: forall ssc m.
       (ResponseMode ssc m)
    => MsgBlock ssc -> m ()
handleBlock (MsgBlock _) = pass<|MERGE_RESOLUTION|>--- conflicted
+++ resolved
@@ -16,14 +16,10 @@
 import           Universum
 
 import           Pos.Binary.Communication ()
-<<<<<<< HEAD
 import           Pos.Block.Logic          (ClassifyHeaderRes (..), classifyNewHeader)
-import           Pos.Communication.Types  (MsgBlockHeaders (..), MutSocketState,
-                                           ResponseMode, SendBlock (..))
+import           Pos.Communication.Types  (MsgBlock (..), MsgHeaders (..), MutSocketState,
+                                           ResponseMode)
 import           Pos.Crypto               (shortHashF)
-=======
-import           Pos.Communication.Types  (MsgBlock (..), MutSocketState, ResponseMode)
->>>>>>> 9a36f7b6
 import           Pos.DHT.Model            (ListenerDHT (..), MonadDHTDialog)
 import           Pos.Types                (BlockHeader, headerHash)
 import           Pos.WorkMode             (WorkMode)
@@ -40,8 +36,8 @@
 handleBlockHeaders
     :: forall ssc m.
        (ResponseMode ssc m)
-    => MsgBlockHeaders ssc -> m ()
-handleBlockHeaders (MsgBlockHeaders headers) = do
+    => MsgHeaders ssc -> m ()
+handleBlockHeaders (MsgHeaders headers) = do
     -- TODO: decide what to do depending on socket state
     handleUnsolicitedHeaders headers
 
