--- conflicted
+++ resolved
@@ -60,13 +60,8 @@
     handleWE e = do
         logError $ sformat ("retrievalWorker: error caught "%shown) e
         throw e
-<<<<<<< HEAD
     loop queue recHeaderVar = forever $ do
-       ph <- atomically $ over _2 NewestFirst <$> readTBQueue queue
-=======
-    loop queue = do
-       ph <- liftIO . atomically $ readTBQueue queue
->>>>>>> 286fff41
+       ph <- atomically $ readTBQueue queue
        handleAll (handleLE ph) $ handle ph
        needQueryMore <- atomically $ do
            isEmpty <- isEmptyTBQueue queue
@@ -267,11 +262,7 @@
         CHsValid lcaChild -> do
             let lcaChildHash = hash lcaChild
             logDebug $ sformat validFormat lcaChildHash newestHash
-<<<<<<< HEAD
-            addToBlockRequestQueue (getNewestFirst headers) recoveryTip peerId
-=======
-            addToBlockRequestQueue headers peerId
->>>>>>> 286fff41
+            addToBlockRequestQueue headers recoveryTip peerId
         CHsUseless reason ->
             logDebug $ sformat uselessFormat oldestHash newestHash reason
         CHsInvalid _ -> pass -- TODO: ban node for sending invalid block.
@@ -290,12 +281,8 @@
 addToBlockRequestQueue
     :: forall ssc m.
        (WorkMode ssc m)
-<<<<<<< HEAD
-    => NonEmpty (BlockHeader ssc)
+    => NewestFirst NE (BlockHeader ssc)
     -> Maybe (BlockHeader ssc)
-=======
-    => NewestFirst NE (BlockHeader ssc)
->>>>>>> 286fff41
     -> NodeId
     -> m ()
 addToBlockRequestQueue headers recoveryTip peerId = do
