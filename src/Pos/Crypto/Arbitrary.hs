{-# LANGUAGE FlexibleContexts     #-}
{-# LANGUAGE FlexibleInstances    #-}
{-# LANGUAGE UndecidableInstances #-}
{-# LANGUAGE TypeApplications #-}

-- | `Arbitrary` instances for using in tests and benchmarks

module Pos.Crypto.Arbitrary
    ( KeyPair(..)
    ) where

import           Control.Lens                (view, _1, _2, _3, _4)
import           Data.List.NonEmpty          (fromList)
import           System.IO.Unsafe            (unsafePerformIO)
import           Test.QuickCheck             (Arbitrary (..), choose, elements, generate)
import           Universum

<<<<<<< HEAD
import           Pos.Binary.Class             (Bi)
import           Pos.Binary.Crypto            ()
import           Pos.Crypto.Arbitrary.Hash    ()
import           Pos.Crypto.Arbitrary.Unsafe  ()
import           Pos.Crypto.SecretSharing     (EncShare,Secret, SecretProof,
                                               SecretSharingExtra, Share, VssKeyPair,
                                               VssPublicKey, decryptShare, genSharedSecret,
                                               toVssPublicKey, vssKeyGen)
import           Pos.Crypto.Signing          (ProxyCert, ProxyDSignature, ProxyISignature,
                                              ProxySecretKey, PublicKey, SecretKey,
                                              Signature, Signed, createProxyCert,
                                              createProxySecretKey, keyGen, mkSigned,
                                              proxyDSign, proxyISign, sign)
import           Pos.Util                     (AsBinary (..), AsBinaryClass (..))
import           Pos.Util.Arbitrary           (Nonrepeating (..), sublistN, unsafeMakePool)
=======
import           Pos.Binary.Class            (Bi, Serialized (..))
import           Pos.Crypto.Arbitrary.Hash   ()
import           Pos.Crypto.Arbitrary.Unsafe ()
import           Pos.Crypto.SecretSharing    (EncShare, Secret, SecretProof,
                                              SecretSharingExtra, Share, VssKeyPair,
                                              VssPublicKey, decryptShare, genSharedSecret,
                                              toVssPublicKey, vssKeyGen)
import           Pos.Crypto.SerTypes         (LEncShare, LSecret, LSecretProof,
                                              LSecretSharingExtra, LShare, LVssPublicKey)
import           Pos.Crypto.Signing          (ProxyCert, ProxySecretKey, ProxySignature,
                                              PublicKey, SecretKey, Signature, Signed,
                                              createProxyCert, createProxySecretKey,
                                              keyGen, mkSigned, proxySign, sign)
import           Pos.Util.Arbitrary          (Nonrepeating (..), sublistN, unsafeMakePool)
>>>>>>> f2cab2fc

{- A note on 'Arbitrary' instances
~~~~~~~~~~~~~~~~~~~~~~~~~~~~~~~~~~

We can't make an 'Arbitrary' instance for keys or seeds because generating
them safely requires randomness which must come from IO (we could use an
'arbitrary' randomness generator for an 'Arbitrary' instance, but then what's
the point of testing key generation when we use different generators in
production and in tests?). So, we just generate lots of keys and seeds with
'unsafePerformIO' and use them for everything.
-}

----------------------------------------------------------------------------
-- Arbitrary signing keys
----------------------------------------------------------------------------

-- | 'PublicKey' with corresponding 'SecretKey'.
data KeyPair = KeyPair
    { getPub :: PublicKey
    , getSec :: SecretKey
    } deriving (Eq, Ord, Show)

keys :: [KeyPair]
keys = unsafeMakePool "[generating keys for tests...]" 50 $ uncurry KeyPair <$> keyGen
{-# NOINLINE keys #-}

instance Arbitrary KeyPair where
    arbitrary = elements keys

instance Arbitrary PublicKey where
    arbitrary = getPub <$> arbitrary
instance Arbitrary SecretKey where
    arbitrary = getSec <$> arbitrary

instance Nonrepeating KeyPair where
    nonrepeating n = sublistN n keys

instance Nonrepeating PublicKey where
    nonrepeating n = map getPub <$> nonrepeating n
instance Nonrepeating SecretKey where
    nonrepeating n = map getSec <$> nonrepeating n

----------------------------------------------------------------------------
-- Arbitrary VSS keys
----------------------------------------------------------------------------

vssKeys :: [VssKeyPair]
vssKeys = unsafeMakePool "[generating VSS keys for tests...]" 50 vssKeyGen
{-# NOINLINE vssKeys #-}

instance Arbitrary VssKeyPair where
    arbitrary = elements vssKeys

instance Arbitrary VssPublicKey where
    arbitrary = toVssPublicKey <$> arbitrary

instance Arbitrary (AsBinary VssPublicKey) where
    arbitrary = serialize @VssPublicKey <$> arbitrary

instance Nonrepeating VssKeyPair where
    nonrepeating n = sublistN n vssKeys

instance Nonrepeating VssPublicKey where
    nonrepeating n = map toVssPublicKey <$> nonrepeating n

----------------------------------------------------------------------------
-- Arbitrary signatures
----------------------------------------------------------------------------

instance (Bi a, Arbitrary a) => Arbitrary (Signature a) where
    arbitrary = sign <$> arbitrary <*> arbitrary

instance (Bi a, Arbitrary a) => Arbitrary (Signed a) where
    arbitrary = mkSigned <$> arbitrary <*> arbitrary

instance (Bi w, Arbitrary w) => Arbitrary (ProxyCert w) where
    arbitrary = liftA3 createProxyCert arbitrary arbitrary arbitrary

instance (Bi w, Arbitrary w) => Arbitrary (ProxySecretKey w) where
    arbitrary = liftA3 createProxySecretKey arbitrary arbitrary arbitrary

instance (Bi w, Arbitrary w, Bi a, Arbitrary a) =>
         Arbitrary (ProxySignature w a) where
    arbitrary = proxySign <$> arbitrary <*> arbitrary <*> arbitrary <*> arbitrary

----------------------------------------------------------------------------
-- Arbitrary secrets
----------------------------------------------------------------------------

sharedSecrets :: [(SecretSharingExtra, Secret, SecretProof, [EncShare])]
sharedSecrets =
    unsafeMakePool "[generating shared secrets for tests...]" 50 $ do
        parties <- generate $ choose (1, length vssKeys)
        threshold <- generate $ choose (1, toInteger parties)
        vssKs <- generate $ sublistN parties vssKeys
        genSharedSecret threshold (map toVssPublicKey $ fromList vssKs)
{-# NOINLINE sharedSecrets #-}

instance Arbitrary SecretSharingExtra where
    arbitrary = elements . fmap (view _1) $ sharedSecrets

instance Arbitrary (AsBinary SecretSharingExtra) where
    arbitrary = serialize @SecretSharingExtra <$> arbitrary

instance Arbitrary (AsBinary SecretProof) where
    arbitrary = serialize @SecretProof <$> arbitrary

instance Arbitrary Secret where
    arbitrary = elements . fmap (view _2) $ sharedSecrets

instance Arbitrary (AsBinary Secret) where
    arbitrary = serialize @Secret <$> arbitrary

instance Arbitrary SecretProof where
    arbitrary = elements . fmap (view _3) $ sharedSecrets

instance Arbitrary EncShare where
    arbitrary = elements . concat . fmap (view _4) $ sharedSecrets

instance Arbitrary (AsBinary EncShare) where
    arbitrary = serialize @EncShare <$> arbitrary

instance Arbitrary Share where
    arbitrary = unsafePerformIO <$> (decryptShare <$> arbitrary <*> arbitrary)

instance Arbitrary (AsBinary Share) where
    arbitrary = serialize @Share <$> arbitrary<|MERGE_RESOLUTION|>--- conflicted
+++ resolved
@@ -15,38 +15,21 @@
 import           Test.QuickCheck             (Arbitrary (..), choose, elements, generate)
 import           Universum
 
-<<<<<<< HEAD
-import           Pos.Binary.Class             (Bi)
-import           Pos.Binary.Crypto            ()
-import           Pos.Crypto.Arbitrary.Hash    ()
-import           Pos.Crypto.Arbitrary.Unsafe  ()
-import           Pos.Crypto.SecretSharing     (EncShare,Secret, SecretProof,
-                                               SecretSharingExtra, Share, VssKeyPair,
-                                               VssPublicKey, decryptShare, genSharedSecret,
-                                               toVssPublicKey, vssKeyGen)
-import           Pos.Crypto.Signing          (ProxyCert, ProxyDSignature, ProxyISignature,
-                                              ProxySecretKey, PublicKey, SecretKey,
-                                              Signature, Signed, createProxyCert,
-                                              createProxySecretKey, keyGen, mkSigned,
-                                              proxyDSign, proxyISign, sign)
-import           Pos.Util                     (AsBinary (..), AsBinaryClass (..))
-import           Pos.Util.Arbitrary           (Nonrepeating (..), sublistN, unsafeMakePool)
-=======
-import           Pos.Binary.Class            (Bi, Serialized (..))
+import           Pos.Binary.Class            (Bi)
+import           Pos.Binary.Crypto           ()
 import           Pos.Crypto.Arbitrary.Hash   ()
 import           Pos.Crypto.Arbitrary.Unsafe ()
-import           Pos.Crypto.SecretSharing    (EncShare, Secret, SecretProof,
+import           Pos.Crypto.SecretSharing   (EncShare,Secret, SecretProof,
                                               SecretSharingExtra, Share, VssKeyPair,
                                               VssPublicKey, decryptShare, genSharedSecret,
                                               toVssPublicKey, vssKeyGen)
-import           Pos.Crypto.SerTypes         (LEncShare, LSecret, LSecretProof,
-                                              LSecretSharingExtra, LShare, LVssPublicKey)
 import           Pos.Crypto.Signing          (ProxyCert, ProxySecretKey, ProxySignature,
                                               PublicKey, SecretKey, Signature, Signed,
                                               createProxyCert, createProxySecretKey,
-                                              keyGen, mkSigned, proxySign, sign)
+                                              keyGen, mkSigned, proxyDSign, proxyISign,
+                                              sign)
+import           Pos.Util                    (AsBinary (..), AsBinaryClass (..))
 import           Pos.Util.Arbitrary          (Nonrepeating (..), sublistN, unsafeMakePool)
->>>>>>> f2cab2fc
 
 {- A note on 'Arbitrary' instances
 ~~~~~~~~~~~~~~~~~~~~~~~~~~~~~~~~~~
