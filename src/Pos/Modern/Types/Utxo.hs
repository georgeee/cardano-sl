{-# LANGUAGE FunctionalDependencies #-}
{-# LANGUAGE MultiParamTypeClasses  #-}
{-# LANGUAGE ScopedTypeVariables    #-}
{-# LANGUAGE TupleSections          #-}
-- | Utxo related operations.

module Pos.Modern.Types.Utxo
       ( applyTxToUtxo
       , findTxIn
       , verifyTxUtxo
       , verifyTxs
       , convertTo'
       , convertFrom'
       ) where

<<<<<<< HEAD
import           Control.Lens                 (over, _1)
import           Control.Monad.IfElse         (aifM)
import qualified Data.HashSet                 as HS
import qualified Data.Map.Strict              as M
import           Database.RocksDB             (BatchOp (..))
import           Serokell.Util                (VerificationRes (..))
import           Universum

import           Pos.Crypto                   (WithHash (..))
import           Pos.Modern.DB                (MonadDB (..), getUtxoDB, rocksGet)
import           Pos.Modern.Txp.RocksDB       (createDelTx, createPutTx)
import           Pos.Modern.Txp.Storage.Types (MonadUtxo (..), MonadUtxoRead (..))
import           Pos.Modern.Types.Tx          (topsortTxs, verifyTx)
import           Pos.Types.Types              (IdTxWitness, Tx (..), TxId, TxIn (..),
                                               TxOut (..), TxWitness, Utxo)
-- | Accepts list of transactions and verifies its overall properties
-- plus validity of every transaction in particular. Return value is
-- verification failure (first) or topsorted list of transactions (if
-- topsort succeeded -- no loops were found) plus new
-- utxo. @VerificationRes@ is not used here because it can't be
-- applied -- no more than one error can happen. Either transactions
-- can't be topsorted at all or the first incorrect transaction is
-- encountered so we can't proceed further.
verifyTxs
    :: MonadUtxoRead ssc m
    => [(WithHash Tx, TxWitness)]
    -> m (Either Text [(WithHash Tx, TxWitness)])
verifyTxs txws  = do
    let
        -- head is the last one to check
        topsorted = reverse <$> topsortTxs fst txws
=======
import           Control.Lens         (over, _1)
import           Control.Monad.IfElse (aifM)
import qualified Data.ByteString.Lazy as BSL
import qualified Data.HashSet         as HS
import qualified Data.Map.Strict      as M
import           Serokell.Util        (VerificationRes (..))
import           Universum

import           Pos.Binary           (encode)
import           Pos.Crypto           (WithHash (..))
import           Pos.Modern.DB        ()
import           Pos.Modern.DB        (MonadDB (..), getUtxoDB, rocksGetBi)
import           Pos.Modern.DB.Utxo   (BatchOp (..))
import           Pos.Types.Tx         (topsortTxs, verifyTx)
import           Pos.Types.Types      (IdTxWitness, Tx (..), TxIn (..), TxOut (..),
                                       TxWitness, Utxo)
>>>>>>> 4cb58f17

        applyAll [] = return VerSuccess
        applyAll (txw:xs) = do
            pure (<>)
            <*> (applyAll xs)
            <*> ( do
                  resCur <- verifyTxUtxo (over _1 whData txw)
                  return $
                      case resCur of
                          VerSuccess        -> VerSuccess
                          VerFailure reason -> notImplemented
                )
    maybe
        (return $ Left "Topsort on transactions failed -- topology is broken")
        (\txs' -> do
            res <- applyAll txs'
            return $
                case res of
                    VerSuccess        -> Right txs'
                    VerFailure reason -> Left "" -- $ head reason
        )
        topsorted

applyTxToUtxo :: MonadUtxo ssc m => WithHash Tx -> m ()
applyTxToUtxo tx = do
    mapM_ applyInput txInputs
    mapM_ (uncurry applyOutput) (zip [0..] txOutputs)
  where
    Tx {..} = whData tx
    applyInput = delTxIn
    applyOutput idx = putTxOut (whHash tx, idx)

convertTo' :: [IdTxWitness] -> [(WithHash Tx, TxWitness)]
convertTo' = map (\(i, (t, w)) -> (WithHash t i, w))

convertFrom' :: [(WithHash Tx, TxWitness)] -> [IdTxWitness]
convertFrom' = map (\(WithHash t h, w) -> (h, (t, w)))

-- applyTxToUtxo' :: IdTxWitness -> Utxo -> Utxo
-- applyTxToUtxo' (i, (t, _)) = applyTxToUtxo $ WithHash t i

-- | Find transaction input in Utxo assuming it is valid.
findTxIn :: MonadUtxoRead ssc m => TxIn -> m (Maybe TxOut)
findTxIn TxIn{..} = getTxOut (txInHash, txInIndex)

-- | Verify single Tx using Utxo as TxIn resolver.
verifyTxUtxo :: MonadUtxoRead ssc m => (Tx, TxWitness) -> m VerificationRes
verifyTxUtxo = verifyTx findTxIn

-- | Takes the set of transactions and utxo, returns only those
-- transactions that can be applied inside. Bonus -- returns them
-- sorted (topographically).
-- normalizeTxs :: [(WithHash Tx, TxWitness)] -> Utxo -> [(WithHash Tx, TxWitness)]
-- normalizeTxs = normGo []
--   where
--     -- checks if transaction can be applied, adds it to first arg and
--     -- to utxo if ok, does nothing otherwise
--     canApply :: (WithHash Tx, TxWitness)
--              -> ([(WithHash Tx, TxWitness)], Utxo)
--              -> ([(WithHash Tx, TxWitness)], Utxo)
--     canApply txw prev@(txws, utxo) =
--         case verifyTxUtxo utxo (over _1 whData txw) of
--             VerFailure _ -> prev
--             VerSuccess   -> (txw : txws, fst txw `applyTxToUtxo` utxo)

--     normGo :: [(WithHash Tx, TxWitness)]
--            -> [(WithHash Tx, TxWitness)]
--            -> Utxo
--            -> [(WithHash Tx, TxWitness)]
--     normGo result pending curUtxo =
--         let !(!canBeApplied, !newUtxo) = foldr' canApply ([], curUtxo) pending
--             newPending = pending \\ canBeApplied
--             newResult = result ++ canBeApplied
--         in if null canBeApplied
--                then result
--                else normGo newResult newPending newUtxo

-- | Remove unspent outputs used in given transaction, add new unspent
<<<<<<< HEAD
-- outputs.
=======
-- outputs.
applyTxToUtxo :: WithHash Tx -> Utxo -> Utxo
applyTxToUtxo tx =
    foldl' (.) identity
        (map applyInput txInputs ++ zipWith applyOutput [0..] txOutputs)
  where
    Tx {..} = whData tx
    applyInput txIn = deleteTxIn txIn
    applyOutput idx txOut = M.insert (whHash tx, idx) txOut

-- | Accepts list of transactions and verifies its overall properties
-- plus validity of every transaction in particular. Return value is
-- verification failure (first) or topsorted list of transactions (if
-- topsort succeeded -- no loops were found) plus new
-- utxo. @VerificationRes@ is not used here because it can't be
-- applied -- no more than one error can happen. Either transactions
-- can't be topsorted at all or the first incorrect transaction is
-- encountered so we can't proceed further.
verifyTxs
    :: MonadDB ssc m
    => [(WithHash Tx, TxWitness)]
    -> Utxo
    -> m (Either Text ([(WithHash Tx, TxWitness)], [BatchOp], Utxo)) -- should I make StateT or smth else?
verifyTxs txws initValidationCache = do
    let
        -- head is the last one
        -- to check
        topsorted = reverse <$> topsortTxs fst txws
        -- Get all TxIn which are sources, e.g. indegree equal 1
        -- This is union (Tx inputs) - union (Tx outputs)
        -- Next, We iterate by this set and get keys from RocksDB
        -- which doesn't exist in current local utxo (initValidationCache)
        initializateUtxo :: MonadDB ssc m => [(WithHash Tx, TxWitness)] -> m Utxo
        initializateUtxo xs = do
            let txs = map (\x -> (whData . fst $ x, whHash . fst $ x)) xs
                (inUnion, outUnion) =
                    foldl' (\(txInUnion, txOutUnion) (Tx{..}, txId) ->
                        ( foldl' (\accInputs TxIn{..} ->
                                    HS.insert (txInHash, txInIndex) accInputs)
                                  txInUnion
                                  txInputs
                        , foldl' (\accOutputs idx ->
                                    HS.insert (txId, fromIntegral idx) accOutputs
                                  )
                                  txOutUnion
                                  [0..length txOutputs - 1]
                        ))
                        (HS.empty, HS.empty)
                        txs

            foldM (\utxo hash'id ->
                      if (not $ M.member hash'id utxo) then
                          aifM (getUtxoDB >>= rocksGetBi (BSL.toStrict . encode $ hash'id))
                              (\txOut -> return $ M.insert hash'id txOut utxo)
                              (return utxo)
                      else
                          return utxo
                  )
                  initValidationCache
                  (inUnion `HS.difference` outUnion)

    initUtxo <- maybe (return M.empty) initializateUtxo topsorted -- refactor here
    let applyAll :: [(WithHash Tx, TxWitness)] -> Either Text Utxo
        applyAll [] = Right $ initUtxo
        applyAll (txw:xs) = do
            curUtxo <- applyAll xs
            case verifyTxUtxo curUtxo (over _1 whData txw) of
                VerSuccess        -> pure $ fst txw `applyTxToUtxo` curUtxo
                VerFailure reason ->
                    Left $
                        fromMaybe "Transaction application failed, reason not specified" $
                            head reason
    return $
        maybe
            (Left "Topsort on transactions failed -- topology is broken")
            (\txs' -> do
                utxoAfterApply <- applyAll txs'
                let delInp = notImplemented
                    putOut = notImplemented
                -- let delInp = map DelTxIn (M.keys initUtxo)
                --     putOut = map createPutTx (M.toList utxoAfterApply)
                Right (txs', delInp ++ putOut, utxoAfterApply)
            )
            topsorted

convertTo' :: [IdTxWitness] -> [(WithHash Tx, TxWitness)]
convertTo' = map (\(i, (t, w)) -> (WithHash t i, w))

convertFrom' :: [(WithHash Tx, TxWitness)] -> [IdTxWitness]
convertFrom' = map (\(WithHash t h, w) -> (h, (t, w)))

applyTxToUtxo' :: IdTxWitness -> Utxo -> Utxo
applyTxToUtxo' (i, (t, _)) = applyTxToUtxo $ WithHash t i
>>>>>>> 4cb58f17
<|MERGE_RESOLUTION|>--- conflicted
+++ resolved
@@ -13,7 +13,6 @@
        , convertFrom'
        ) where
 
-<<<<<<< HEAD
 import           Control.Lens                 (over, _1)
 import           Control.Monad.IfElse         (aifM)
 import qualified Data.HashSet                 as HS
@@ -23,8 +22,8 @@
 import           Universum
 
 import           Pos.Crypto                   (WithHash (..))
-import           Pos.Modern.DB                (MonadDB (..), getUtxoDB, rocksGet)
-import           Pos.Modern.Txp.RocksDB       (createDelTx, createPutTx)
+--import           Pos.Modern.DB                (MonadDB (..), getUtxoDB, rocksGet)
+--import           Pos.Modern.Txp.RocksDB       (createDelTx, createPutTx)
 import           Pos.Modern.Txp.Storage.Types (MonadUtxo (..), MonadUtxoRead (..))
 import           Pos.Modern.Types.Tx          (topsortTxs, verifyTx)
 import           Pos.Types.Types              (IdTxWitness, Tx (..), TxId, TxIn (..),
@@ -45,24 +44,6 @@
     let
         -- head is the last one to check
         topsorted = reverse <$> topsortTxs fst txws
-=======
-import           Control.Lens         (over, _1)
-import           Control.Monad.IfElse (aifM)
-import qualified Data.ByteString.Lazy as BSL
-import qualified Data.HashSet         as HS
-import qualified Data.Map.Strict      as M
-import           Serokell.Util        (VerificationRes (..))
-import           Universum
-
-import           Pos.Binary           (encode)
-import           Pos.Crypto           (WithHash (..))
-import           Pos.Modern.DB        ()
-import           Pos.Modern.DB        (MonadDB (..), getUtxoDB, rocksGetBi)
-import           Pos.Modern.DB.Utxo   (BatchOp (..))
-import           Pos.Types.Tx         (topsortTxs, verifyTx)
-import           Pos.Types.Types      (IdTxWitness, Tx (..), TxIn (..), TxOut (..),
-                                       TxWitness, Utxo)
->>>>>>> 4cb58f17
 
         applyAll [] = return VerSuccess
         applyAll (txw:xs) = do
@@ -93,7 +74,7 @@
   where
     Tx {..} = whData tx
     applyInput = delTxIn
-    applyOutput idx = putTxOut (whHash tx, idx)
+    applyOutput idx = putTxOut $ TxIn (whHash tx) idx
 
 convertTo' :: [IdTxWitness] -> [(WithHash Tx, TxWitness)]
 convertTo' = map (\(i, (t, w)) -> (WithHash t i, w))
@@ -106,7 +87,7 @@
 
 -- | Find transaction input in Utxo assuming it is valid.
 findTxIn :: MonadUtxoRead ssc m => TxIn -> m (Maybe TxOut)
-findTxIn TxIn{..} = getTxOut (txInHash, txInIndex)
+findTxIn = getTxOut
 
 -- | Verify single Tx using Utxo as TxIn resolver.
 verifyTxUtxo :: MonadUtxoRead ssc m => (Tx, TxWitness) -> m VerificationRes
@@ -141,100 +122,4 @@
 --                else normGo newResult newPending newUtxo
 
 -- | Remove unspent outputs used in given transaction, add new unspent
-<<<<<<< HEAD
--- outputs.
-=======
--- outputs.
-applyTxToUtxo :: WithHash Tx -> Utxo -> Utxo
-applyTxToUtxo tx =
-    foldl' (.) identity
-        (map applyInput txInputs ++ zipWith applyOutput [0..] txOutputs)
-  where
-    Tx {..} = whData tx
-    applyInput txIn = deleteTxIn txIn
-    applyOutput idx txOut = M.insert (whHash tx, idx) txOut
-
--- | Accepts list of transactions and verifies its overall properties
--- plus validity of every transaction in particular. Return value is
--- verification failure (first) or topsorted list of transactions (if
--- topsort succeeded -- no loops were found) plus new
--- utxo. @VerificationRes@ is not used here because it can't be
--- applied -- no more than one error can happen. Either transactions
--- can't be topsorted at all or the first incorrect transaction is
--- encountered so we can't proceed further.
-verifyTxs
-    :: MonadDB ssc m
-    => [(WithHash Tx, TxWitness)]
-    -> Utxo
-    -> m (Either Text ([(WithHash Tx, TxWitness)], [BatchOp], Utxo)) -- should I make StateT or smth else?
-verifyTxs txws initValidationCache = do
-    let
-        -- head is the last one
-        -- to check
-        topsorted = reverse <$> topsortTxs fst txws
-        -- Get all TxIn which are sources, e.g. indegree equal 1
-        -- This is union (Tx inputs) - union (Tx outputs)
-        -- Next, We iterate by this set and get keys from RocksDB
-        -- which doesn't exist in current local utxo (initValidationCache)
-        initializateUtxo :: MonadDB ssc m => [(WithHash Tx, TxWitness)] -> m Utxo
-        initializateUtxo xs = do
-            let txs = map (\x -> (whData . fst $ x, whHash . fst $ x)) xs
-                (inUnion, outUnion) =
-                    foldl' (\(txInUnion, txOutUnion) (Tx{..}, txId) ->
-                        ( foldl' (\accInputs TxIn{..} ->
-                                    HS.insert (txInHash, txInIndex) accInputs)
-                                  txInUnion
-                                  txInputs
-                        , foldl' (\accOutputs idx ->
-                                    HS.insert (txId, fromIntegral idx) accOutputs
-                                  )
-                                  txOutUnion
-                                  [0..length txOutputs - 1]
-                        ))
-                        (HS.empty, HS.empty)
-                        txs
-
-            foldM (\utxo hash'id ->
-                      if (not $ M.member hash'id utxo) then
-                          aifM (getUtxoDB >>= rocksGetBi (BSL.toStrict . encode $ hash'id))
-                              (\txOut -> return $ M.insert hash'id txOut utxo)
-                              (return utxo)
-                      else
-                          return utxo
-                  )
-                  initValidationCache
-                  (inUnion `HS.difference` outUnion)
-
-    initUtxo <- maybe (return M.empty) initializateUtxo topsorted -- refactor here
-    let applyAll :: [(WithHash Tx, TxWitness)] -> Either Text Utxo
-        applyAll [] = Right $ initUtxo
-        applyAll (txw:xs) = do
-            curUtxo <- applyAll xs
-            case verifyTxUtxo curUtxo (over _1 whData txw) of
-                VerSuccess        -> pure $ fst txw `applyTxToUtxo` curUtxo
-                VerFailure reason ->
-                    Left $
-                        fromMaybe "Transaction application failed, reason not specified" $
-                            head reason
-    return $
-        maybe
-            (Left "Topsort on transactions failed -- topology is broken")
-            (\txs' -> do
-                utxoAfterApply <- applyAll txs'
-                let delInp = notImplemented
-                    putOut = notImplemented
-                -- let delInp = map DelTxIn (M.keys initUtxo)
-                --     putOut = map createPutTx (M.toList utxoAfterApply)
-                Right (txs', delInp ++ putOut, utxoAfterApply)
-            )
-            topsorted
-
-convertTo' :: [IdTxWitness] -> [(WithHash Tx, TxWitness)]
-convertTo' = map (\(i, (t, w)) -> (WithHash t i, w))
-
-convertFrom' :: [(WithHash Tx, TxWitness)] -> [IdTxWitness]
-convertFrom' = map (\(WithHash t h, w) -> (h, (t, w)))
-
-applyTxToUtxo' :: IdTxWitness -> Utxo -> Utxo
-applyTxToUtxo' (i, (t, _)) = applyTxToUtxo $ WithHash t i
->>>>>>> 4cb58f17
+-- outputs.