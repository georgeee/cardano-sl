--- conflicted
+++ resolved
@@ -1,276 +1,9 @@
 -- | Distributed Hash Table for peer discovery.
 
 module Pos.DHT
-<<<<<<< HEAD
-       (
-         DHTException (..)
-       , DHTKey
-       , dhtKeyBytes
-       , DHTData
-       , DHTNode (..)
-       , DHTNodeType (..)
-       , MonadDHT (..)
-       , DHTMsgHeader(..)
-       , MonadMessageDHT (..)
-       , MonadResponseDHT (..)
-       , DHTResponseT (..)
-       , mapDHTResponseT
-       , mapListenerDHT
-       , randomDHTKey
-       , bytesToDHTKey
-       , dhtNodeType
-       , WithDefaultMsgHeader (..)
-       , ListenerDHT (..)
-       , withDhtLogger
-       , filterByNodeType
-       , joinNetworkNoThrow
-       , defaultSendToNeighbors
-       , defaultSendToNode
-       ) where
-
-import           Control.Monad.Catch       (MonadCatch, MonadMask, MonadThrow, catch,
-                                            throwM)
-import           Control.Monad.Morph       (hoist)
-import           Control.Monad.Trans.Class (MonadTrans)
-import           Control.TimeWarp.Rpc      (Message, MonadDialog, MonadTransfer (..),
-                                            NetworkAddress, ResponseT, closeR,
-                                            hoistRespCond, mapResponseT, peerAddr, replyH,
-                                            sendH)
-import           Control.TimeWarp.Timed    (MonadTimed, ThreadId)
-import           Data.Proxy                (Proxy (Proxy))
-import           Formatting                (int, sformat, shown, (%))
-import qualified Formatting                as F
-import           System.Wlog               (CanLog, HasLoggerName (modifyLoggerName),
-                                            LoggerName, WithLogger, logDebug, logInfo,
-                                            logWarning)
-import           Universum
-
-import           Pos.Binary.Class          (Bi)
-import           Pos.Binary.Network        (BiP, DHTMsgHeader (..))
-import           Pos.Constants             (neighborsSendThreshold)
-import           Pos.DHT.Types
-import           Pos.Util                  (messageName')
-
--- | Monad for Distributed Hash Table operations.
-class Monad m => MonadDHT m where
-    joinNetwork :: [DHTNode] -> m ()
-
-    -- | Peer discovery: query DHT for random key
-    -- Processing request, node will discover few other nodes
-    -- We return these newly discovered nodes among with already known
-    -- (List of known nodes is updated as well)
-    discoverPeers :: DHTNodeType -> m [DHTNode]
-
-    getKnownPeers :: m [DHTNode]
-
-    currentNodeKey :: m DHTKey
-
-    dhtLoggerName :: Proxy m -> LoggerName
-    -- dhtLoggerName Proxy = "MonadDHT"
-
--- | Specialized logger name for DHT monad.
-dhtLoggerNameM :: forall m . MonadDHT m => m LoggerName
-dhtLoggerNameM = pure $ dhtLoggerName (Proxy :: Proxy m)
-
--- | Perform some action using 'dhtLoggerName'.
-withDhtLogger
-    :: (HasLoggerName m, MonadDHT m)
-    => m a -> m a
-withDhtLogger action = do
-    subName <- dhtLoggerNameM
-    modifyLoggerName (<> subName) action
-
-
--- | Class for something that has default 'DHTMsgHeader'.
-class WithDefaultMsgHeader m where
-    defaultMsgHeader :: Message r => r -> m DHTMsgHeader
-
--- | Monad that can send messages over distributed network.
-class MonadDHT m => MonadMessageDHT m where
-
-    sendToNetwork :: (Bi r, Message r) => r -> m ()
-
-    sendToNode :: (Bi r, Message r) => NetworkAddress -> r -> m ()
-
-    sendToNeighbors :: (Bi r, Message r) => r -> m Int
-
-    default sendToNode :: ( Bi r
-                          , Message r
-                          , WithLogger m
-                          , WithDefaultMsgHeader m
-                          , MonadDialog BiP m
-                          , MonadThrow m
-                          ) => NetworkAddress -> r -> m ()
-    sendToNode = defaultSendToNode
-
-    default sendToNeighbors :: ( Bi r
-                               , Message r
-                               , WithLogger m
-                               , MonadCatch m
-                               ) => r -> m Int
-    sendToNeighbors = defaultSendToNeighbors sequence sendToNode
-
--- | Monad that can respond on messages for DHT algorithm.
-class MonadMessageDHT m => MonadResponseDHT m where
-  replyToNode :: (Bi r, Message r) => r -> m ()
-  closeResponse :: m ()
-
-instance MonadDHT m => MonadDHT (ReaderT r m) where
-    joinNetwork = lift . joinNetwork
-    discoverPeers = lift . discoverPeers
-    getKnownPeers = lift getKnownPeers
-    currentNodeKey = lift currentNodeKey
-    dhtLoggerName  = dhtLoggerName . fromRProxy
-      where
-        fromRProxy :: Proxy (ReaderT r m) -> Proxy m
-        fromRProxy _ = Proxy
-
-instance MonadMessageDHT m => MonadMessageDHT (ReaderT r m) where
-    sendToNetwork = lift . sendToNetwork
-    sendToNeighbors = lift . sendToNeighbors
-    sendToNode addr = lift . sendToNode addr
-
-instance (Monad m, WithDefaultMsgHeader m) => WithDefaultMsgHeader (ReaderT r m) where
-    defaultMsgHeader = lift . defaultMsgHeader
-
--- | Listener of DHT messages.
-data ListenerDHT m =
-    forall r . (Bi r, Message r)
-            => ListenerDHT (r -> DHTResponseT m ())
-
--- | Send 'defaultMsgHeader' for node with given 'NetworkAddress'.
-defaultSendToNode
-    :: ( MonadMessageDHT m
-       , Bi r
-       , Message r
-       , WithDefaultMsgHeader m
-       , WithLogger m
-       , MonadDialog BiP m
-       , MonadThrow m
-       )
-    => NetworkAddress -> r -> m ()
-defaultSendToNode addr msg = do
-    withDhtLogger $
-      logDebug $
-      sformat ("Sending message " % F.build % " to node " % shown) (messageName' msg) addr
-    header <- defaultMsgHeader msg
-    sendH addr header msg
-
--- | Send default message to neighbours in parallel.
-defaultSendToNeighbors
-    :: ( MonadMessageDHT m
-       , WithLogger m
-       , MonadCatch m
-       )
-    => ([m Bool] -> m [Bool]) -> (NetworkAddress -> r -> m ()) -> r -> m Int
-defaultSendToNeighbors parallelize sender msg = do
---    withDhtLogger $
---      logDebug $ sformat ("Sending message " % F.build % " neighbors") (messageName' msg)
-    nodes <- filterByNodeType DHTFull <$> getKnownPeers
-    succeed <- sendToNodes nodes
-    succeed' <-
-        if succeed < neighborsSendThreshold
-            then (+) succeed <$>
-                 do nodes' <- discoverPeers DHTFull
-                    let newNodes = filter (flip notElem nodes) nodes'
-                    sendToNodes newNodes
-            else return succeed
-    when (succeed' < neighborsSendThreshold) $
-        logWarning $
-        sformat
-            ("Send to only " % int % " nodes, threshold is " % int)
-            succeed'
-            (neighborsSendThreshold :: Int)
-    return succeed'
-  where
-    sendToNodes nodes = length . filter identity <$> parallelize (map send' nodes)
-    send' node = (sender (dhtAddr node) msg >> return True) `catch` handleE
-      where
-        handleE (e :: SomeException) = do
-          logInfo $ sformat ("Error sending message to " % F.build % ": " % shown) node e
-          return False
-
--- | Data type for DHT exceptions.
-data DHTException = NodeDown | AllPeersUnavailable
-  deriving (Show, Typeable)
-
-instance Exception DHTException
-
-instance MonadDHT m => MonadDHT (ResponseT m) where
-    discoverPeers = lift . discoverPeers
-    getKnownPeers = lift getKnownPeers
-    currentNodeKey = lift currentNodeKey
-    joinNetwork = lift . joinNetwork
-    dhtLoggerName _ = dhtLoggerName (Proxy :: Proxy m)
-
-instance MonadMessageDHT m => MonadMessageDHT (ResponseT m) where
-    sendToNetwork = lift . sendToNetwork
-    sendToNode node = lift . sendToNode node
-    sendToNeighbors = lift . sendToNeighbors
-
-instance (Monad m, WithDefaultMsgHeader m) => WithDefaultMsgHeader (ResponseT m) where
-  defaultMsgHeader = lift . defaultMsgHeader
-
--- | Wrapper for monadic action that can also respond on DHT messages.
-newtype DHTResponseT m a = DHTResponseT
-    { getDHTResponseT :: ResponseT m a
-    } deriving (Functor, Applicative, Monad, MonadIO, MonadTrans,
-                MonadThrow, MonadCatch, MonadMask,
-                MonadState s, WithDefaultMsgHeader, CanLog,
-                HasLoggerName, MonadTimed, MonadDialog t, MonadDHT, MonadMessageDHT)
-
-instance MonadTransfer m => MonadTransfer (DHTResponseT m) where
-    sendRaw addr p = DHTResponseT $ sendRaw addr (hoist getDHTResponseT p)
-    listenRaw binding sink =
-        DHTResponseT $
-        fmap DHTResponseT $
-        listenRaw binding (hoistRespCond getDHTResponseT sink)
-    close = DHTResponseT . close
-
-type instance ThreadId (DHTResponseT m) = ThreadId m
-
-instance ( WithLogger m
-         , WithDefaultMsgHeader m
-         , MonadMessageDHT m
-         , MonadDialog BiP m
-         , MonadIO m
-         , MonadMask m
-         ) => MonadResponseDHT (DHTResponseT m) where
-  replyToNode msg = do
-    addr <- DHTResponseT $ peerAddr
-    withDhtLogger $
-      logDebug $
-      sformat ("Replying with message " % F.build % " to " % F.build) (messageName' msg) addr
-    header <- defaultMsgHeader msg
-    DHTResponseT $ replyH header msg
-  closeResponse = DHTResponseT closeR
-
--- | Monad morphism of inner monadic action inside 'DHTResponceT'.
-mapDHTResponseT :: (m a -> n b) -> DHTResponseT m a -> DHTResponseT n b
-mapDHTResponseT how = DHTResponseT . mapResponseT how . getDHTResponseT
-
--- | Helper for substituting inner monad stack in `ListenerDHT`
-mapListenerDHT :: (m () -> n ()) -> ListenerDHT m -> ListenerDHT n
-mapListenerDHT how (ListenerDHT listen) = ListenerDHT $ mapDHTResponseT how . listen
-
--- | Leave only those nodes that has given @Just type@.
-filterByNodeType :: DHTNodeType -> [DHTNode] -> [DHTNode]
-filterByNodeType type_ = filter (\n -> dhtNodeType (dhtNodeId n) == Just type_)
-
--- | Join distributed network without throwing 'AllPeersUnavailable' exception.
-joinNetworkNoThrow
-    :: (MonadDHT m, MonadCatch m, WithLogger m)
-    => [DHTNode] -> m ()
-joinNetworkNoThrow peers = joinNetwork peers `catch` handleJoinE
-  where
-    handleJoinE AllPeersUnavailable =
-        logInfo $ sformat ("Not connected to any of peers " % F.build) peers
-    handleJoinE e = throwM e
-=======
       ( module Pos.DHT.Types
       , module Pos.DHT.Class
       ) where
 
-import           Pos.DHT.Types
 import           Pos.DHT.Class
->>>>>>> f9a32403
+import           Pos.DHT.Types