{-# LANGUAGE ScopedTypeVariables #-}

module Main where

import           Data.Aeson           (eitherDecode)
import qualified Data.ByteString.Lazy as BSL
import qualified Data.HashMap.Strict  as HM
import qualified Data.Text            as T
import           Formatting           (sformat, shown, (%))
import           Options.Applicative  (execParser)
import           Serokell.Util.Text   (listJson)
import           System.Directory     (createDirectoryIfMissing)
import           System.FilePath      (takeDirectory)
import           System.FilePath.Glob (glob)
<<<<<<< HEAD
=======
import           System.Wlog          (WithLogger, usingLoggerName)
>>>>>>> 71462da8
import           Universum

import           Pos.Binary           (decodeFull, encode)
import           Pos.Core             (mkCoin)
import           Pos.Genesis          (GenesisData (..), StakeDistribution (..))
<<<<<<< HEAD
import           Pos.Types            (addressHash, makePubKeyAddress, makeRedeemAddress)
=======
import           Pos.Types            (addressDetailedF, addressHash, makePubKeyAddress,
                                       makeRedeemAddress)
>>>>>>> 71462da8

import           Avvm                 (aeCoin, applyBlacklisted, genGenesis, getHolderId,
                                       utxo)
import           KeygenOptions        (AvvmStakeOptions (..), FakeAvvmOptions (..),
                                       KeygenOptions (..), TestStakeOptions (..),
                                       optsInfo)
import           Testnet              (genTestnetStakes, generateFakeAvvm,
                                       generateKeyfile, rearrangeKeyfile)

replace :: FilePath -> FilePath -> FilePath -> FilePath
replace a b = toString . (T.replace `on` toText) a b . toText

applyPattern :: Show a => FilePath -> a -> FilePath
applyPattern fp a = replace "{}" (show a) fp

<<<<<<< HEAD
getTestnetGenesis :: TestStakeOptions -> IO GenesisData
=======
getTestnetGenesis :: (MonadIO m, MonadFail m, WithLogger m) => TestStakeOptions -> m GenesisData
>>>>>>> 71462da8
getTestnetGenesis tso@TestStakeOptions{..} = do
    let keysDir = takeDirectory tsoPattern
    liftIO $ createDirectoryIfMissing True keysDir

    let totalStakeholders = tsoRichmen + tsoPoors

    richmenList <- forM [1 .. tsoRichmen] $ \i ->
        generateKeyfile True $ applyPattern tsoPattern i <> ".primary"
    poorsList <- forM [1 .. tsoPoors] $
        generateKeyfile False . applyPattern tsoPattern

    let genesisList = richmenList ++ poorsList

    putText $ show totalStakeholders <> " keyfiles are generated"

    let distr = genTestnetStakes tso
        richmanStake = case distr of
            TestnetStakes {..} -> sdRichStake
            _ -> error "cardano-keygen: impossible type of generated testnet stake"
        genesisAddrs = map (makePubKeyAddress . fst) genesisList
        genesisVssCerts = HM.fromList
                          $ map (_1 %~ addressHash)
                          $ take (fromIntegral tsoRichmen) genesisList
        genData = GenesisData
            { gdAddresses = genesisAddrs
            , gdDistribution = distr
            , gdVssCertificates = genesisVssCerts
            , gdBootstrapBalances = HM.fromList $
                map ((, richmanStake) . addressHash . fst) $
                genericTake tsoRichmen genesisList
            }

    putText $ "Total testnet genesis stake: " <> show distr
    return genData

<<<<<<< HEAD
getFakeAvvmGenesis :: FakeAvvmOptions -> IO GenesisData
getFakeAvvmGenesis FakeAvvmOptions{..} = do
    createDirectoryIfMissing True $ takeDirectory faoSeedPattern
=======
getFakeAvvmGenesis :: (MonadIO m, WithLogger m) => FakeAvvmOptions -> m GenesisData
getFakeAvvmGenesis FakeAvvmOptions{..} = do
    liftIO $ createDirectoryIfMissing True $ takeDirectory faoSeedPattern
>>>>>>> 71462da8

    fakeAvvmPubkeys <- forM [1 .. faoCount] $
        generateFakeAvvm . applyPattern faoSeedPattern

    putText $ show faoCount <> " fake avvm seeds are generated"

    let gdAddresses = map makeRedeemAddress fakeAvvmPubkeys
        gdDistribution = ExplicitStakes $ HM.fromList $
            map (, (mkCoin $ fromIntegral faoOneStake, [])) gdAddresses
        gdVssCertificates = mempty
<<<<<<< HEAD

    return GenesisData {..}

getAvvmGenesis :: AvvmStakeOptions -> IO GenesisData
=======
        gdBootstrapBalances = mempty

    return GenesisData {..}

getAvvmGenesis :: (MonadIO m, WithLogger m) => AvvmStakeOptions -> m GenesisData
>>>>>>> 71462da8
getAvvmGenesis AvvmStakeOptions {..} = do
    jsonfile <- liftIO $ BSL.readFile asoJsonPath
    holder <- getHolderId asoHolderKeyfile
    case eitherDecode jsonfile of
        Left err       -> error $ toText err
        Right avvmData -> do
            avvmDataFiltered <- liftIO $ applyBlacklisted asoBlacklisted avvmData
            let totalAvvmStake = sum $ map aeCoin $ utxo avvmDataFiltered
            putText $ "Total avvm stake after applying blacklist: " <> show totalAvvmStake
            pure $ genGenesis avvmDataFiltered asoIsRandcerts holder

main :: IO ()
main = do
<<<<<<< HEAD
    KeygenOptions {..} <- execParser optsInfo

    case koRearrangeMask of
        Just msk -> glob msk >>= mapM_ rearrangeKeyfile
        Nothing -> do
            let genFileDir = takeDirectory koGenesisFile
            createDirectoryIfMissing True genFileDir

            mAvvmGenesis <- traverse getAvvmGenesis koAvvmStake
            mTestnetGenesis <- traverse getTestnetGenesis koTestStake
            mFakeAvvmGenesis <- traverse getFakeAvvmGenesis koFakeAvvmStake

            putText $ "testnet genesis created successfully..."

            let mGenData = mappend <$> mTestnetGenesis <*> mAvvmGenesis
                           <|> mTestnetGenesis
                           <|> mAvvmGenesis
                genData' = fromMaybe (error "At least one of options \
                                            \(AVVM stake or testnet stake) \
                                            \should be provided") mGenData
                genData = genData' <> fromMaybe mempty mFakeAvvmGenesis
                binGenesis = encode genData

            case decodeFull binGenesis of
                Right (_ :: GenesisData) -> do
                    putText "genesis.bin generated successfully\n"
                    BSL.writeFile koGenesisFile binGenesis
                Left err                 -> do
                    putText ("Generated genesis.bin can't be read: " <>
                             toText err <> "\n")
                    if length binGenesis < 10*1024
                        then putText "Printing GenesisData:\n\n" >> print genData
                        else putText "genesis.bin is bigger than 10k, won't print it\n"
=======
  KeygenOptions {..} <- execParser optsInfo
  usingLoggerName "keygen" $ case koRearrangeMask of
      Just msk -> liftIO (glob msk) >>= mapM_ rearrangeKeyfile
      Nothing -> do
          let genFileDir = takeDirectory koGenesisFile
          liftIO $ createDirectoryIfMissing True genFileDir

          mAvvmGenesis <- traverse getAvvmGenesis koAvvmStake
          mTestnetGenesis <- traverse getTestnetGenesis koTestStake
          mFakeAvvmGenesis <- traverse getFakeAvvmGenesis koFakeAvvmStake
          whenJust mTestnetGenesis $ \tg ->
              putText $ sformat ("testnet genesis created successfully. "
                                %"First 30 addresses: "%listJson%" distr: "%shown)
                            (map (sformat addressDetailedF) . take 10 $ gdAddresses tg)
                            (gdDistribution <$> mTestnetGenesis)

          let mGenData = mappend <$> mTestnetGenesis <*> mAvvmGenesis
                         <|> mTestnetGenesis
                         <|> mAvvmGenesis
              genData' = fromMaybe (error "At least one of options \
                                          \(AVVM stake or testnet stake) \
                                          \should be provided") mGenData
              genData = genData' <> fromMaybe mempty mFakeAvvmGenesis
              binGenesis = encode genData

          case decodeFull binGenesis of
              Right (_ :: GenesisData) -> do
                  putText "genesis.bin generated successfully\n"
                  liftIO $ BSL.writeFile koGenesisFile binGenesis
              Left err                 -> do
                  putText ("Generated genesis.bin can't be read: " <>
                           toText err <> "\n")
                  if length binGenesis < 10*1024
                      then putText "Printing GenesisData:\n\n" >> print genData
                      else putText "genesis.bin is bigger than 10k, won't print it\n"
>>>>>>> 71462da8
<|MERGE_RESOLUTION|>--- conflicted
+++ resolved
@@ -12,21 +12,14 @@
 import           System.Directory     (createDirectoryIfMissing)
 import           System.FilePath      (takeDirectory)
 import           System.FilePath.Glob (glob)
-<<<<<<< HEAD
-=======
 import           System.Wlog          (WithLogger, usingLoggerName)
->>>>>>> 71462da8
 import           Universum
 
 import           Pos.Binary           (decodeFull, encode)
 import           Pos.Core             (mkCoin)
 import           Pos.Genesis          (GenesisData (..), StakeDistribution (..))
-<<<<<<< HEAD
-import           Pos.Types            (addressHash, makePubKeyAddress, makeRedeemAddress)
-=======
-import           Pos.Types            (addressDetailedF, addressHash, makePubKeyAddress,
-                                       makeRedeemAddress)
->>>>>>> 71462da8
+import           Pos.Types            (addressDetailedF, addressHash, addressHash,
+                                       makePubKeyAddress, makeRedeemAddress)
 
 import           Avvm                 (aeCoin, applyBlacklisted, genGenesis, getHolderId,
                                        utxo)
@@ -42,11 +35,7 @@
 applyPattern :: Show a => FilePath -> a -> FilePath
 applyPattern fp a = replace "{}" (show a) fp
 
-<<<<<<< HEAD
-getTestnetGenesis :: TestStakeOptions -> IO GenesisData
-=======
 getTestnetGenesis :: (MonadIO m, MonadFail m, WithLogger m) => TestStakeOptions -> m GenesisData
->>>>>>> 71462da8
 getTestnetGenesis tso@TestStakeOptions{..} = do
     let keysDir = takeDirectory tsoPattern
     liftIO $ createDirectoryIfMissing True keysDir
@@ -82,15 +71,9 @@
     putText $ "Total testnet genesis stake: " <> show distr
     return genData
 
-<<<<<<< HEAD
-getFakeAvvmGenesis :: FakeAvvmOptions -> IO GenesisData
-getFakeAvvmGenesis FakeAvvmOptions{..} = do
-    createDirectoryIfMissing True $ takeDirectory faoSeedPattern
-=======
 getFakeAvvmGenesis :: (MonadIO m, WithLogger m) => FakeAvvmOptions -> m GenesisData
 getFakeAvvmGenesis FakeAvvmOptions{..} = do
     liftIO $ createDirectoryIfMissing True $ takeDirectory faoSeedPattern
->>>>>>> 71462da8
 
     fakeAvvmPubkeys <- forM [1 .. faoCount] $
         generateFakeAvvm . applyPattern faoSeedPattern
@@ -101,18 +84,11 @@
         gdDistribution = ExplicitStakes $ HM.fromList $
             map (, (mkCoin $ fromIntegral faoOneStake, [])) gdAddresses
         gdVssCertificates = mempty
-<<<<<<< HEAD
-
-    return GenesisData {..}
-
-getAvvmGenesis :: AvvmStakeOptions -> IO GenesisData
-=======
         gdBootstrapBalances = mempty
 
     return GenesisData {..}
 
 getAvvmGenesis :: (MonadIO m, WithLogger m) => AvvmStakeOptions -> m GenesisData
->>>>>>> 71462da8
 getAvvmGenesis AvvmStakeOptions {..} = do
     jsonfile <- liftIO $ BSL.readFile asoJsonPath
     holder <- getHolderId asoHolderKeyfile
@@ -126,9 +102,7 @@
 
 main :: IO ()
 main = do
-<<<<<<< HEAD
     KeygenOptions {..} <- execParser optsInfo
-
     case koRearrangeMask of
         Just msk -> glob msk >>= mapM_ rearrangeKeyfile
         Nothing -> do
@@ -159,41 +133,4 @@
                              toText err <> "\n")
                     if length binGenesis < 10*1024
                         then putText "Printing GenesisData:\n\n" >> print genData
-                        else putText "genesis.bin is bigger than 10k, won't print it\n"
-=======
-  KeygenOptions {..} <- execParser optsInfo
-  usingLoggerName "keygen" $ case koRearrangeMask of
-      Just msk -> liftIO (glob msk) >>= mapM_ rearrangeKeyfile
-      Nothing -> do
-          let genFileDir = takeDirectory koGenesisFile
-          liftIO $ createDirectoryIfMissing True genFileDir
-
-          mAvvmGenesis <- traverse getAvvmGenesis koAvvmStake
-          mTestnetGenesis <- traverse getTestnetGenesis koTestStake
-          mFakeAvvmGenesis <- traverse getFakeAvvmGenesis koFakeAvvmStake
-          whenJust mTestnetGenesis $ \tg ->
-              putText $ sformat ("testnet genesis created successfully. "
-                                %"First 30 addresses: "%listJson%" distr: "%shown)
-                            (map (sformat addressDetailedF) . take 10 $ gdAddresses tg)
-                            (gdDistribution <$> mTestnetGenesis)
-
-          let mGenData = mappend <$> mTestnetGenesis <*> mAvvmGenesis
-                         <|> mTestnetGenesis
-                         <|> mAvvmGenesis
-              genData' = fromMaybe (error "At least one of options \
-                                          \(AVVM stake or testnet stake) \
-                                          \should be provided") mGenData
-              genData = genData' <> fromMaybe mempty mFakeAvvmGenesis
-              binGenesis = encode genData
-
-          case decodeFull binGenesis of
-              Right (_ :: GenesisData) -> do
-                  putText "genesis.bin generated successfully\n"
-                  liftIO $ BSL.writeFile koGenesisFile binGenesis
-              Left err                 -> do
-                  putText ("Generated genesis.bin can't be read: " <>
-                           toText err <> "\n")
-                  if length binGenesis < 10*1024
-                      then putText "Printing GenesisData:\n\n" >> print genData
-                      else putText "genesis.bin is bigger than 10k, won't print it\n"
->>>>>>> 71462da8
+                        else putText "genesis.bin is bigger than 10k, won't print it\n"