--- conflicted
+++ resolved
@@ -523,7 +523,6 @@
                     , time
                     , time-units
                     , universum
-<<<<<<< HEAD
                     -- Required for the integration test
                     , cardano-sl-db
                     , cardano-sl-block
@@ -533,10 +532,8 @@
                     , log-warper
                     , directory
                     , formatting
-=======
                     , unliftio
                     , unordered-containers
->>>>>>> 9bda8fa1
 
 benchmark cardano-sl-wallet-new-bench
   hs-source-dirs:      bench
