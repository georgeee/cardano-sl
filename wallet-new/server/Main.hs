--- conflicted
+++ resolved
@@ -62,13 +62,7 @@
             bracketNodeResources nodeParams sscParams
                 txpGlobalSettings
                 initNodeDBs $ \nr@NodeResources {..} -> do
-<<<<<<< HEAD
-                    runWRealMode db conn nr (mainAction nr)
-=======
-                    ref <- newIORef mempty
-                    ntpStatus <- withNtpClient (ntpClientSettings ntpConfig)
-                    runWRealMode db conn (AddrCIdHashes ref) nr (mainAction ntpStatus nr)
->>>>>>> 31bbbf5d
+                    runWRealMode db conn nr (mainAction ntpStatus nr)
   where
     mainAction ntpStatus = runNodeWithInit ntpStatus $ do
         when (walletFlushDb walletDbOptions) $ do
