--- conflicted
+++ resolved
@@ -25,19 +25,14 @@
 import           System.Wlog (WithLogger, logDebug, logNotice)
 
 import           Pos.Binary.Class (Bi)
---import           Pos.Communication.Limits.Types (recvLimited)
 import           Pos.Communication.Listener (listenerConv)
 import           Pos.Communication.Protocol (Conversation (..), ConversationActions (..),
                                              ListenerSpec, MkListeners, MsgSubscribe (..),
                                              MsgSubscribe1 (..), NodeId, OutSpecs,
                                              SendActions, constantListeners,
-<<<<<<< HEAD
                                              convH, toOutSpecs, withConnectionTo,
                                              recvLimited, mlMsgSubscribe, mlMsgSubscribe1)
-=======
-                                             convH, toOutSpecs, withConnectionTo)
 import           Pos.Diffusion.Types (SubscriptionStatus (..))
->>>>>>> 56f870b2
 import           Pos.Network.Types (Bucket (..), NodeType)
 import           Pos.Util.Timer (Timer, startTimer, waitTimer, setTimerDuration)
 import           Pos.Worker.Types (Worker, WorkerSpec, worker)
