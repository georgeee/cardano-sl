-- | Infrastructure for parsing the .yaml network topology file
module Pos.Network.Yaml (
    Topology(..)
  , AllStaticallyKnownPeers(..)
  , DnsDomains(..)
  , KademliaParams(..)
  , KademliaId(..)
  , KademliaAddress(..)
  , NodeName(..)
  , NodeRegion(..)
  , NodeRoutes(..)
  , NodeAddr(..)
  , NodeMetadata(..)
  ) where

import           Data.Aeson                            (FromJSON (..), ToJSON (..), (.!=),
                                                        (.:), (.:?), (.=))
import qualified Data.Aeson                            as A
import qualified Data.Aeson.Types                      as A
import qualified Data.ByteString.Char8                 as BS.C8
import qualified Data.HashMap.Lazy                     as HM
import qualified Data.Map.Strict                       as M
import           Network.Broadcast.OutboundQueue.Types
import qualified Network.DNS                           as DNS
import           Pos.Util.Config
import           Universum

import           Pos.Network.DnsDomains                (DnsDomains (..))

-- | Description of the network topology in a Yaml file
--
-- This differs from 'Pos.Network.Types.Topology' because for static nodes this
-- describes the entire network topology (all statically known nodes), not just
-- the topology from the point of view of the current node.
data Topology =
    TopologyStatic !AllStaticallyKnownPeers
  | TopologyBehindNAT !DnsDomains
  | TopologyP2P !Int !Int
  | TopologyTraditional !Int !Int
  deriving (Show)

-- | All statically known peers in the newtork
data AllStaticallyKnownPeers = AllStaticallyKnownPeers {
    allStaticallyKnownPeers :: !(Map NodeName NodeMetadata)
  }
  deriving (Show)

newtype NodeName = NodeName Text
    deriving (Show, Ord, Eq, IsString)

newtype NodeRegion = NodeRegion Text
    deriving (Show, Ord, Eq, IsString)

newtype NodeRoutes = NodeRoutes [[NodeName]]
    deriving (Show)

data NodeAddr =
    -- | We specify the exact address of this node
    --
    -- If port unspecified, use the default.
    NodeAddrExact ByteString (Maybe Word16)

    -- | Do a DNS lookup to find the node's address
    --
    -- If domain unspecified, use the node's name
    -- If port unspecified, use the default.
  | NodeAddrDNS (Maybe DNS.Domain) (Maybe Word16)
  deriving (Show)

data NodeMetadata = NodeMetadata
    { -- | Node type
      nmType    :: !NodeType

      -- | Region
    , nmRegion  :: !NodeRegion

      -- | Static peers of this node
    , nmRoutes  :: !NodeRoutes

      -- | Address for this node
    , nmAddress :: !NodeAddr
    }
    deriving (Show)

-- | Parameters for Kademlia, in case P2P or traditional topology are used.
data KademliaParams = KademliaParams
    { kpId              :: !(Maybe KademliaId)
      -- ^ Kademlia identifier. Optional; one can be generated for you.
    , kpPeers           :: ![KademliaAddress]
      -- ^ Initial Kademlia peers, for joining the network.
    , kpAddress         :: !(Maybe KademliaAddress)
      -- ^ External Kadmelia address.
    , kpBind            :: !KademliaAddress
      -- ^ Address at which to bind the Kademlia socket.
      -- Shouldn't be necessary to have a separate bind and public address.
      -- The Kademlia instance in fact shouldn't even need to know its own
      -- address (should only be used to bind the socket). But due to the way
      -- that responses for FIND_NODES are serialized, Kademlia needs to know
      -- its own external address [TW-153]. The mainline 'kademlia' package
      -- doesn't suffer this problem.
    , kpExplicitInitial :: !Bool
    , kpDumpFile        :: !(Maybe FilePath)
    }
    deriving (Show)

instance FromJSON KademliaParams where
    parseJSON = A.withObject "KademliaParams" $ \obj -> do
        kpId <- obj .:? "identifier"
        kpPeers <- obj .: "peers"
        kpAddress <- obj .:? "externalAddress"
        kpBind <- obj .: "address"
        kpExplicitInitial <- obj .:? "explicitInitial" .!= False
        kpDumpFile <- obj .:? "dumpFile"
        return KademliaParams {..}

instance ToJSON KademliaParams where
    toJSON KademliaParams {..} = A.object [
          "identifier"      .= kpId
        , "peers"           .= kpPeers
        , "externalAddress" .= kpAddress
        , "address"         .= kpBind
        , "explicitInitial" .= kpExplicitInitial
        , "dumpFile"        .= kpDumpFile
        ]

-- | A Kademlia identifier in text representation (probably base64-url encoded).
newtype KademliaId = KademliaId String
    deriving (Show)

instance FromJSON KademliaId where
    parseJSON = fmap KademliaId . parseJSON

instance ToJSON KademliaId where
    toJSON (KademliaId txt) = toJSON txt

data KademliaAddress = KademliaAddress
    { kaHost :: !String
    , kaPort :: !Word16
    }
    deriving (Show)

instance FromJSON KademliaAddress where
    parseJSON = A.withObject "KademliaAddress " $ \obj ->
        KademliaAddress <$> obj .: "host" <*> obj .: "port"

instance ToJSON KademliaAddress where
    toJSON KademliaAddress {..} = A.object [
          "host" .= kaHost
        , "port" .= kaPort
        ]

{-------------------------------------------------------------------------------
  FromJSON instances
-------------------------------------------------------------------------------}

instance FromJSON NodeRegion where
  parseJSON = fmap NodeRegion . parseJSON

instance FromJSON NodeName where
  parseJSON = fmap NodeName . parseJSON

instance FromJSON NodeRoutes where
  parseJSON = fmap NodeRoutes . parseJSON

instance FromJSON NodeType where
  parseJSON = A.withText "NodeType" $ \typ -> do
      case toString typ of
        "core"     -> return NodeCore
        "edge"     -> return NodeEdge
        "relay"    -> return NodeRelay
        _otherwise -> fail $ "Invalid NodeType " ++ show typ

instance FromJSON DnsDomains where
  parseJSON = fmap (DnsDomains . aux) . parseJSON
    where
      aux :: [[String]] -> [[DNS.Domain]]
      aux = map (map BS.C8.pack)

instance FromJSON NodeMetadata where
  parseJSON = A.withObject "NodeMetadata" $ \obj -> do
      nmType    <- obj .: "type"
      nmRegion  <- obj .: "region"
      nmRoutes  <- obj .: "static-routes"
      nmAddress <- extractAddress obj
      return NodeMetadata{..}
    where
      extractAddress :: A.Object -> A.Parser NodeAddr
      extractAddress obj = do
        mAddr <- obj .:? "addr"
        mHost <- obj .:? "host"
        mPort <- obj .:? "port"
        case (mAddr, mHost) of
          (Just addr, Nothing) -> return $ NodeAddrExact (aux addr)      mPort
          (Nothing,  _)        -> return $ NodeAddrDNS   (aux <$> mHost) mPort
          (Just _, Just _)     -> fail "Cannot use both 'addr' and 'host'"

      aux :: String -> DNS.Domain
      aux = BS.C8.pack

instance FromJSON AllStaticallyKnownPeers where
  parseJSON = A.withObject "AllStaticallyKnownPeers" $ \obj ->
      AllStaticallyKnownPeers . M.fromList <$> mapM aux (HM.toList obj)
    where
      aux :: (Text, A.Value) -> A.Parser (NodeName, NodeMetadata)
      aux (name, val) = (NodeName name, ) <$> parseJSON val

instance FromJSON Topology where
  parseJSON = A.withObject "Topology" $ \obj -> do
      mNodes  <- obj .:? "nodes"
      mRelays <- obj .:? "relays"
      mP2p    <- obj .:? "p2p"
      case (mNodes, mRelays, mP2p) of
        (Just nodes, Nothing, Nothing) ->
            TopologyStatic <$> parseJSON nodes
        (Nothing, Just relays, Nothing) ->
            TopologyBehindNAT <$> parseJSON relays
<<<<<<< HEAD
        (Nothing, Nothing, Just p2p) -> flip (A.withObject "P2P") p2p $ \_ -> do
            variantTxt <- obj .: "variant"
=======
        (Nothing, Nothing, Just p2p) -> flip (A.withObject "P2P") p2p $ \p2pObj -> do
            variantTxt <- p2pObj .: "variant"
>>>>>>> 42fa32bc
            variant <- flip (A.withText "P2P variant") variantTxt $ \txt -> case txt of
                "traditional" -> pure TopologyTraditional
                "normal"      -> pure TopologyP2P
                _             -> fail "P2P variant: expected 'traditional' or 'normal'"
            valency <- p2pObj .:? "valency" .!= 3
            fallbacks <- p2pObj .:? "fallbacks" .!= 1
            pure (variant valency fallbacks)
        _ ->
          fail "Topology: expected exactly one of 'nodes', 'relays', or 'p2p'"

instance IsConfig Topology where
  configPrefix = return Nothing

{-------------------------------------------------------------------------------
  ToJSON instances
-------------------------------------------------------------------------------}

instance ToJSON NodeRegion where
  toJSON (NodeRegion region) = toJSON region

instance ToJSON NodeName where
  toJSON (NodeName name) = toJSON name

instance ToJSON NodeRoutes where
  toJSON (NodeRoutes routes) = toJSON routes

instance ToJSON NodeType where
  toJSON NodeCore  = toJSON ("core"  :: Text)
  toJSON NodeEdge  = toJSON ("edge"  :: Text)
  toJSON NodeRelay = toJSON ("relay" :: Text)

instance ToJSON DnsDomains where
  toJSON DnsDomains{..} = toJSON $ aux dnsDomains
    where
      aux :: [[DNS.Domain]] -> [[String]]
      aux = map (map BS.C8.unpack)

instance ToJSON NodeMetadata where
  toJSON NodeMetadata{..} = A.object $ addAddress nmAddress [
        "type"          .= nmType
      , "region"        .= nmRegion
      , "static-routes" .= nmRoutes
      ]
    where
      addAddress :: NodeAddr -> [A.Pair] -> [A.Pair]
      addAddress (NodeAddrExact addr mPort) = (++) $ concat [
          [ "host" .= aux addr ]
        , [ "port" .= p | Just p <- [mPort] ]
        ]
      addAddress (NodeAddrDNS mHost mPort) = (++) $ concat [
          [ "host" .= aux h | Just h <- [mHost] ]
        , [ "port" .= p     | Just p <- [mPort] ]
        ]

      aux :: DNS.Domain -> String
      aux = BS.C8.unpack

instance ToJSON AllStaticallyKnownPeers where
  toJSON AllStaticallyKnownPeers{..} =
      A.object (map aux $ M.toList allStaticallyKnownPeers)
    where
      aux :: (NodeName, NodeMetadata) -> A.Pair
      aux (NodeName name, info) = name .= info

instance ToJSON Topology where
  toJSON (TopologyStatic    nodes)  = A.object [ "nodes"  .= nodes                   ]
  toJSON (TopologyBehindNAT relays) = A.object [ "relays" .= relays                  ]
  toJSON (TopologyP2P v f)          = A.object
      [ "p2p" .= A.object [
            "variant"   .= ("normal" :: Text)
          , "valency"   .= v
          , "fallbacks" .= f
          ]
      ]
  toJSON (TopologyTraditional v f)  = A.object
      [ "p2p" .= A.object [
            "variant"   .= ("traditional" :: Text)
          , "valency"   .= v
          , "fallbacks" .= f
          ]
      ]<|MERGE_RESOLUTION|>--- conflicted
+++ resolved
@@ -214,13 +214,8 @@
             TopologyStatic <$> parseJSON nodes
         (Nothing, Just relays, Nothing) ->
             TopologyBehindNAT <$> parseJSON relays
-<<<<<<< HEAD
-        (Nothing, Nothing, Just p2p) -> flip (A.withObject "P2P") p2p $ \_ -> do
-            variantTxt <- obj .: "variant"
-=======
         (Nothing, Nothing, Just p2p) -> flip (A.withObject "P2P") p2p $ \p2pObj -> do
             variantTxt <- p2pObj .: "variant"
->>>>>>> 42fa32bc
             variant <- flip (A.withText "P2P variant") variantTxt $ \txt -> case txt of
                 "traditional" -> pure TopologyTraditional
                 "normal"      -> pure TopologyP2P
