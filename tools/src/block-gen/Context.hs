{-# LANGUAGE TemplateHaskell      #-}
{-# LANGUAGE TypeApplications     #-}
{-# LANGUAGE TypeSynonymInstances #-}

-- | Initial context satisfying MonadBlockGen.

module Context
       ( initTBlockGenMode
       ) where

import           Universum

<<<<<<< HEAD
import           Control.Lens         (makeLensesWith)
import qualified Control.Monad.Reader as Mtl
import           Ether.Internal       (HasLens (..))
import           Mockable             (Production, currentTime)

import           Pos.Block.Core       (Block, BlockHeader)
import           Pos.Block.Slog       (HasSlogGState (..), mkSlogGState)
import           Pos.Block.Types      (Undo)
import           Pos.Context          (GenesisUtxo (..))
import           Pos.Core             (GenesisWStakeholders, HasCoreConstants,
                                       Timestamp (..))
import           Pos.DB               (MonadBlockDBGeneric (..),
                                       MonadBlockDBGenericWrite (..), MonadDB (..),
                                       MonadDBRead (..))
import qualified Pos.DB               as DB
import qualified Pos.DB.Block         as BDB
import           Pos.DB.DB            (initNodeDBs)
import           Pos.DB.Sum           (DBSum (..))
import           Pos.Genesis          (GenesisContext (..), gtcUtxo, gtcWStakeholders)
import           Pos.GState           (GStateContext (..))
import qualified Pos.GState           as GS
import           Pos.KnownPeers       (MonadFormatPeers (..))
import           Pos.Lrc.Context      (LrcContext (..), mkLrcSyncData)
import           Pos.Slotting         (HasSlottingVar (..))
import           Pos.Ssc.GodTossing   (SscGodTossing)
import           Pos.Util             (newInitFuture, postfixLFields)
=======
import           Control.Lens               (makeLensesWith)
import qualified Control.Monad.Reader       as Mtl
import           Ether.Internal             (HasLens (..))
import           Mockable                   (Production, currentTime)

import           Pos.Block.Core             (Block, BlockHeader)
import           Pos.Block.Slog             (HasSlogGState (..), mkSlogGState)
import           Pos.Block.Types            (Undo)
import           Pos.Core                   (Timestamp (..))
import           Pos.DB                     (MonadBlockDBGeneric (..),
                                             MonadBlockDBGenericWrite (..), MonadDB (..),
                                             MonadDBRead (..))
import qualified Pos.DB                     as DB
import qualified Pos.DB.Block               as BDB
import           Pos.DB.DB                  (initNodeDBs)
import           Pos.DB.Sum                 (DBSum (..))
import           Pos.GState                 (GStateContext (..))
import qualified Pos.GState                 as GS
import           Pos.KnownPeers             (MonadFormatPeers (..))
import           Pos.Launcher.Configuration (HasConfigurations)
import           Pos.Lrc.Context            (LrcContext (..), mkLrcSyncData)
import           Pos.Slotting               (HasSlottingVar (..))
import           Pos.Ssc.GodTossing         (SscGodTossing)
import           Pos.Util                   (newInitFuture, postfixLFields)
>>>>>>> e74686f7

-- | Enough context for generation of blocks.
-- "T" means tool
data TBlockGenContext = TBlockGenContext
    { tbgcGState      :: GStateContext
    , tbgcSystemStart :: Timestamp
    }

makeLensesWith postfixLFields ''TBlockGenContext

type TBlockGenMode = ReaderT TBlockGenContext Production

runTBlockGenMode :: TBlockGenContext -> TBlockGenMode a -> Production a
runTBlockGenMode = flip Mtl.runReaderT

initTBlockGenMode ::
       HasConfigurations
    => DB.NodeDBs
    -> TBlockGenMode a
    -> Production a
initTBlockGenMode nodeDBs action = do
    let _gscDB = RealDB nodeDBs
    (_gscSlogGState, putSlogGState) <- newInitFuture "slogGState"
    (_gscLrcContext, putLrcCtx) <- newInitFuture "lrcCtx"
    (_gscSlottingVar, putSlottingVar) <- newInitFuture "slottingVar"
    let tbgcGState = GStateContext {..}

    tbgcSystemStart <- Timestamp <$> currentTime
    let tblockCtx = TBlockGenContext {..}
    runTBlockGenMode tblockCtx $ do
        initNodeDBs @SscGodTossing
        slotVar <- newTVarIO =<< GS.getSlottingData
        putSlottingVar slotVar

        lcLrcSync <- mkLrcSyncData >>= newTVarIO
        putLrcCtx $ LrcContext {..}

        slogGS <- mkSlogGState
        putSlogGState slogGS
        action

----------------------------------------------------------------------------
-- Boilerplate TBlockGenMode instances
----------------------------------------------------------------------------

-- Sno^W The God of Contexts requires more bOILeRpLaTE.

instance GS.HasGStateContext TBlockGenContext where
    gStateContext = tbgcGState_L

instance HasLens DBSum TBlockGenContext DBSum where
    lensOf = tbgcGState_L . GS.gscDB

instance HasSlogGState TBlockGenContext where
    slogGState = tbgcGState_L . slogGState

instance HasLens LrcContext TBlockGenContext LrcContext where
    lensOf = tbgcGState_L . GS.gscLrcContext

instance HasSlottingVar TBlockGenContext where
    slottingTimestamp = tbgcSystemStart_L
    slottingVar = tbgcGState_L . GS.gscSlottingVar

instance HasConfigurations => MonadDBRead TBlockGenMode where
    dbGet = DB.dbGetSumDefault
    dbIterSource = DB.dbIterSourceSumDefault

instance HasConfigurations => MonadDB TBlockGenMode where
    dbPut = DB.dbPutSumDefault
    dbWriteBatch = DB.dbWriteBatchSumDefault
    dbDelete = DB.dbDeleteSumDefault

instance
    HasConfigurations =>
    MonadBlockDBGeneric (BlockHeader SscGodTossing) (Block SscGodTossing) Undo TBlockGenMode
  where
    dbGetBlock = BDB.dbGetBlockSumDefault @SscGodTossing
    dbGetUndo = BDB.dbGetUndoSumDefault @SscGodTossing
    dbGetHeader = BDB.dbGetHeaderSumDefault @SscGodTossing

instance
    HasConfigurations =>
    MonadBlockDBGenericWrite (BlockHeader SscGodTossing) (Block SscGodTossing) Undo TBlockGenMode
  where
    dbPutBlund = BDB.dbPutBlundSumDefault

-- | In TBlockGenMode we don't have a queue available (we do no comms)
instance MonadFormatPeers TBlockGenMode where
    formatKnownPeers _ = return Nothing<|MERGE_RESOLUTION|>--- conflicted
+++ resolved
@@ -10,34 +10,6 @@
 
 import           Universum
 
-<<<<<<< HEAD
-import           Control.Lens         (makeLensesWith)
-import qualified Control.Monad.Reader as Mtl
-import           Ether.Internal       (HasLens (..))
-import           Mockable             (Production, currentTime)
-
-import           Pos.Block.Core       (Block, BlockHeader)
-import           Pos.Block.Slog       (HasSlogGState (..), mkSlogGState)
-import           Pos.Block.Types      (Undo)
-import           Pos.Context          (GenesisUtxo (..))
-import           Pos.Core             (GenesisWStakeholders, HasCoreConstants,
-                                       Timestamp (..))
-import           Pos.DB               (MonadBlockDBGeneric (..),
-                                       MonadBlockDBGenericWrite (..), MonadDB (..),
-                                       MonadDBRead (..))
-import qualified Pos.DB               as DB
-import qualified Pos.DB.Block         as BDB
-import           Pos.DB.DB            (initNodeDBs)
-import           Pos.DB.Sum           (DBSum (..))
-import           Pos.Genesis          (GenesisContext (..), gtcUtxo, gtcWStakeholders)
-import           Pos.GState           (GStateContext (..))
-import qualified Pos.GState           as GS
-import           Pos.KnownPeers       (MonadFormatPeers (..))
-import           Pos.Lrc.Context      (LrcContext (..), mkLrcSyncData)
-import           Pos.Slotting         (HasSlottingVar (..))
-import           Pos.Ssc.GodTossing   (SscGodTossing)
-import           Pos.Util             (newInitFuture, postfixLFields)
-=======
 import           Control.Lens               (makeLensesWith)
 import qualified Control.Monad.Reader       as Mtl
 import           Ether.Internal             (HasLens (..))
@@ -62,10 +34,9 @@
 import           Pos.Slotting               (HasSlottingVar (..))
 import           Pos.Ssc.GodTossing         (SscGodTossing)
 import           Pos.Util                   (newInitFuture, postfixLFields)
->>>>>>> e74686f7
 
 -- | Enough context for generation of blocks.
--- "T" means tool
+-- "T" stands for tool
 data TBlockGenContext = TBlockGenContext
     { tbgcGState      :: GStateContext
     , tbgcSystemStart :: Timestamp
